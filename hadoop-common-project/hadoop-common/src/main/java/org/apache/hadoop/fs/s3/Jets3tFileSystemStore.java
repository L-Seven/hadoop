/**
 * Licensed to the Apache Software Foundation (ASF) under one
 * or more contributor license agreements.  See the NOTICE file
 * distributed with this work for additional information
 * regarding copyright ownership.  The ASF licenses this file
 * to you under the Apache License, Version 2.0 (the
 * "License"); you may not use this file except in compliance
 * with the License.  You may obtain a copy of the License at
 *
 *     http://www.apache.org/licenses/LICENSE-2.0
 *
 * Unless required by applicable law or agreed to in writing, software
 * distributed under the License is distributed on an "AS IS" BASIS,
 * WITHOUT WARRANTIES OR CONDITIONS OF ANY KIND, either express or implied.
 * See the License for the specific language governing permissions and
 * limitations under the License.
 */

package org.apache.hadoop.fs.s3;

import java.io.BufferedInputStream;
import java.io.BufferedOutputStream;
import java.io.Closeable;
import java.io.File;
import java.io.FileInputStream;
import java.io.FileOutputStream;
import java.io.IOException;
import java.io.InputStream;
import java.io.OutputStream;
import java.net.URI;
import java.util.HashMap;
import java.util.Map;
import java.util.Set;
import java.util.TreeSet;

import org.apache.commons.logging.Log;
import org.apache.commons.logging.LogFactory;
import org.apache.hadoop.classification.InterfaceAudience;
import org.apache.hadoop.classification.InterfaceStability;
import org.apache.hadoop.conf.Configuration;
import org.apache.hadoop.fs.Path;
import org.apache.hadoop.fs.s3.INode.FileType;
import org.jets3t.service.S3Service;
import org.jets3t.service.S3ServiceException;
import org.jets3t.service.ServiceException;
import org.jets3t.service.impl.rest.httpclient.RestS3Service;
import org.jets3t.service.model.S3Bucket;
import org.jets3t.service.model.S3Object;
import org.jets3t.service.security.AWSCredentials;

@InterfaceAudience.Private
@InterfaceStability.Unstable
class Jets3tFileSystemStore implements FileSystemStore {
  
  private static final String FILE_SYSTEM_NAME = "fs";
  private static final String FILE_SYSTEM_VALUE = "Hadoop";

  private static final String FILE_SYSTEM_TYPE_NAME = "fs-type";
  private static final String FILE_SYSTEM_TYPE_VALUE = "block";

  private static final String FILE_SYSTEM_VERSION_NAME = "fs-version";
  private static final String FILE_SYSTEM_VERSION_VALUE = "1";
  
  private static final Map<String, Object> METADATA =
    new HashMap<String, Object>();
  
  static {
    METADATA.put(FILE_SYSTEM_NAME, FILE_SYSTEM_VALUE);
    METADATA.put(FILE_SYSTEM_TYPE_NAME, FILE_SYSTEM_TYPE_VALUE);
    METADATA.put(FILE_SYSTEM_VERSION_NAME, FILE_SYSTEM_VERSION_VALUE);
  }

  private static final String PATH_DELIMITER = Path.SEPARATOR;
  private static final String BLOCK_PREFIX = "block_";

  private Configuration conf;
  
  private S3Service s3Service;

  private S3Bucket bucket;
  
  private int bufferSize;
  
  private static final Log LOG = 
    LogFactory.getLog(Jets3tFileSystemStore.class.getName());
  
  @Override
  public void initialize(URI uri, Configuration conf) throws IOException {
    
    this.conf = conf;
    
    S3Credentials s3Credentials = new S3Credentials();
    s3Credentials.initialize(uri, conf);
    try {
      AWSCredentials awsCredentials =
        new AWSCredentials(s3Credentials.getAccessKey(),
            s3Credentials.getSecretAccessKey());
      this.s3Service = new RestS3Service(awsCredentials);
    } catch (S3ServiceException e) {
      if (e.getCause() instanceof IOException) {
        throw (IOException) e.getCause();
      }
      throw new S3Exception(e);
    }
    bucket = new S3Bucket(uri.getHost());

    this.bufferSize = conf.getInt(
                       S3FileSystemConfigKeys.S3_STREAM_BUFFER_SIZE_KEY,
                       S3FileSystemConfigKeys.S3_STREAM_BUFFER_SIZE_DEFAULT
		      );
  }

  @Override
  public String getVersion() throws IOException {
    return FILE_SYSTEM_VERSION_VALUE;
  }

  private void delete(String key) throws IOException {
    try {
      s3Service.deleteObject(bucket, key);
    } catch (S3ServiceException e) {
      if (e.getCause() instanceof IOException) {
        throw (IOException) e.getCause();
      }
      throw new S3Exception(e);
    }
  }

  @Override
  public void deleteINode(Path path) throws IOException {
    delete(pathToKey(path));
  }

  @Override
  public void deleteBlock(Block block) throws IOException {
    delete(blockToKey(block));
  }

  @Override
  public boolean inodeExists(Path path) throws IOException {
    String key = pathToKey(path);
    InputStream in = get(key, true);
    if (in == null) {
      if (isRoot(key)) {
        storeINode(path, INode.DIRECTORY_INODE);
        return true;
      } else {
        return false;
      }
    }
    in.close();
    return true;
  }
  
  @Override
  public boolean blockExists(long blockId) throws IOException {
    InputStream in = get(blockToKey(blockId), false);
    if (in == null) {
      return false;
    }
    in.close();
    return true;
  }

  private InputStream get(String key, boolean checkMetadata)
      throws IOException {
    
    try {
      S3Object object = s3Service.getObject(bucket.getName(), key);
      if (checkMetadata) {
        checkMetadata(object);
      }
      return object.getDataInputStream();
    } catch (S3ServiceException e) {
      if ("NoSuchKey".equals(e.getS3ErrorCode())) {
        return null;
      }
      if (e.getCause() instanceof IOException) {
        throw (IOException) e.getCause();
      }
      throw new S3Exception(e);
    } catch (ServiceException e) {
      handleServiceException(e);
      return null;
    }
  }

  private InputStream get(String key, long byteRangeStart) throws IOException {
    try {
      S3Object object = s3Service.getObject(bucket, key, null, null, null,
                                            null, byteRangeStart, null);
      return object.getDataInputStream();
    } catch (S3ServiceException e) {
      if ("NoSuchKey".equals(e.getS3ErrorCode())) {
        return null;
      }
      if (e.getCause() instanceof IOException) {
        throw (IOException) e.getCause();
      }
      throw new S3Exception(e);
    } catch (ServiceException e) {
      handleServiceException(e);
      return null;
    }
  }

  private void checkMetadata(S3Object object) throws S3FileSystemException,
      S3ServiceException {
    
    String name = (String) object.getMetadata(FILE_SYSTEM_NAME);
    if (!FILE_SYSTEM_VALUE.equals(name)) {
      throw new S3FileSystemException("Not a Hadoop S3 file.");
    }
    String type = (String) object.getMetadata(FILE_SYSTEM_TYPE_NAME);
    if (!FILE_SYSTEM_TYPE_VALUE.equals(type)) {
      throw new S3FileSystemException("Not a block file.");
    }
    String dataVersion = (String) object.getMetadata(FILE_SYSTEM_VERSION_NAME);
    if (!FILE_SYSTEM_VERSION_VALUE.equals(dataVersion)) {
      throw new VersionMismatchException(FILE_SYSTEM_VERSION_VALUE,
          dataVersion);
    }
  }

  @Override
  public INode retrieveINode(Path path) throws IOException {
    String key = pathToKey(path);
    InputStream in = get(key, true);
    if (in == null && isRoot(key)) {
      storeINode(path, INode.DIRECTORY_INODE);
      return INode.DIRECTORY_INODE;
    }
    return INode.deserialize(in);
  }

  @Override
  public File retrieveBlock(Block block, long byteRangeStart)
    throws IOException {
    File fileBlock = null;
    InputStream in = null;
    OutputStream out = null;
    try {
      fileBlock = newBackupFile();
      in = get(blockToKey(block), byteRangeStart);
      out = new BufferedOutputStream(new FileOutputStream(fileBlock));
      byte[] buf = new byte[bufferSize];
      int numRead;
      while ((numRead = in.read(buf)) >= 0) {
        out.write(buf, 0, numRead);
      }
      return fileBlock;
    } catch (IOException e) {
      // close output stream to file then delete file
      closeQuietly(out);
      out = null; // to prevent a second close
      if (fileBlock != null) {
        boolean b = fileBlock.delete();
        if (!b) {
          LOG.warn("Ignoring failed delete");
        }
      }
      throw e;
    } finally {
      closeQuietly(out);
      closeQuietly(in);
    }
  }
  
  private File newBackupFile() throws IOException {
    File dir = new File(conf.get("fs.s3.buffer.dir"));
    if (!dir.exists() && !dir.mkdirs()) {
      throw new IOException("Cannot create S3 buffer directory: " + dir);
    }
    File result = File.createTempFile("input-", ".tmp", dir);
    result.deleteOnExit();
    return result;
  }

  @Override
  public Set<Path> listSubPaths(Path path) throws IOException {
    try {
      String prefix = pathToKey(path);
      if (!prefix.endsWith(PATH_DELIMITER)) {
        prefix += PATH_DELIMITER;
      }
      S3Object[] objects = s3Service.listObjects(bucket.getName(), prefix, PATH_DELIMITER);
      Set<Path> prefixes = new TreeSet<Path>();
      for (int i = 0; i < objects.length; i++) {
        prefixes.add(keyToPath(objects[i].getKey()));
      }
      prefixes.remove(path);
      return prefixes;
    } catch (S3ServiceException e) {
      if (e.getCause() instanceof IOException) {
        throw (IOException) e.getCause();
      }
      throw new S3Exception(e);
    }
  }
  
  @Override
  public Set<Path> listDeepSubPaths(Path path) throws IOException {
    try {
      String prefix = pathToKey(path);
      if (!prefix.endsWith(PATH_DELIMITER)) {
        prefix += PATH_DELIMITER;
      }
      S3Object[] objects = s3Service.listObjects(bucket.getName(), prefix, null);
      Set<Path> prefixes = new TreeSet<Path>();
      for (int i = 0; i < objects.length; i++) {
        prefixes.add(keyToPath(objects[i].getKey()));
      }
      prefixes.remove(path);
      return prefixes;
    } catch (S3ServiceException e) {
      if (e.getCause() instanceof IOException) {
        throw (IOException) e.getCause();
      }
      throw new S3Exception(e);
    }    
  }

  private void put(String key, InputStream in, long length, boolean storeMetadata)
      throws IOException {
    
    try {
      S3Object object = new S3Object(key);
      object.setDataInputStream(in);
      object.setContentType("binary/octet-stream");
      object.setContentLength(length);
      if (storeMetadata) {
        object.addAllMetadata(METADATA);
      }
      s3Service.putObject(bucket, object);
    } catch (S3ServiceException e) {
      if (e.getCause() instanceof IOException) {
        throw (IOException) e.getCause();
      }
      throw new S3Exception(e);
    }
  }

  @Override
  public void storeINode(Path path, INode inode) throws IOException {
    put(pathToKey(path), inode.serialize(), inode.getSerializedLength(), true);
  }

  @Override
  public void storeBlock(Block block, File file) throws IOException {
    BufferedInputStream in = null;
    try {
      in = new BufferedInputStream(new FileInputStream(file));
      put(blockToKey(block), in, block.getLength(), false);
    } finally {
      closeQuietly(in);
    }    
  }

  private void closeQuietly(Closeable closeable) {
    if (closeable != null) {
      try {
        closeable.close();
      } catch (IOException e) {
        // ignore
      }
    }
  }

  private String pathToKey(Path path) {
    if (!path.isAbsolute()) {
      throw new IllegalArgumentException("Path must be absolute: " + path);
    }
    return path.toUri().getPath();
  }

  private Path keyToPath(String key) {
    return new Path(key);
  }
  
  private String blockToKey(long blockId) {
    return BLOCK_PREFIX + blockId;
  }

  private String blockToKey(Block block) {
    return blockToKey(block.getId());
  }

<<<<<<< HEAD
=======
  private boolean isRoot(String key) {
    return key.isEmpty() || key.equals("/");
  }

>>>>>>> fbf12270
  @Override
  public void purge() throws IOException {
    try {
      S3Object[] objects = s3Service.listObjects(bucket.getName());
      for (int i = 0; i < objects.length; i++) {
        s3Service.deleteObject(bucket, objects[i].getKey());
      }
    } catch (S3ServiceException e) {
      if (e.getCause() instanceof IOException) {
        throw (IOException) e.getCause();
      }
      throw new S3Exception(e);
    }
  }

  @Override
  public void dump() throws IOException {
    StringBuilder sb = new StringBuilder("S3 Filesystem, ");
    sb.append(bucket.getName()).append("\n");
    try {
      S3Object[] objects = s3Service.listObjects(bucket.getName(), PATH_DELIMITER, null);
      for (int i = 0; i < objects.length; i++) {
        Path path = keyToPath(objects[i].getKey());
        sb.append(path).append("\n");
        INode m = retrieveINode(path);
        sb.append("\t").append(m.getFileType()).append("\n");
        if (m.getFileType() == FileType.DIRECTORY) {
          continue;
        }
        for (int j = 0; j < m.getBlocks().length; j++) {
          sb.append("\t").append(m.getBlocks()[j]).append("\n");
        }
      }
    } catch (S3ServiceException e) {
      if (e.getCause() instanceof IOException) {
        throw (IOException) e.getCause();
      }
      throw new S3Exception(e);
    }
    System.out.println(sb);
  }

  private void handleServiceException(ServiceException e) throws IOException {
      if (e.getCause() instanceof IOException) {
        throw (IOException) e.getCause();
      }
      else {
        if(LOG.isDebugEnabled()) {
          LOG.debug("Got ServiceException with Error code: " + e.getErrorCode() + ";and Error message: " + e.getErrorMessage());
        }
      }
    }

}<|MERGE_RESOLUTION|>--- conflicted
+++ resolved
@@ -385,13 +385,10 @@
     return blockToKey(block.getId());
   }
 
-<<<<<<< HEAD
-=======
   private boolean isRoot(String key) {
     return key.isEmpty() || key.equals("/");
   }
 
->>>>>>> fbf12270
   @Override
   public void purge() throws IOException {
     try {
