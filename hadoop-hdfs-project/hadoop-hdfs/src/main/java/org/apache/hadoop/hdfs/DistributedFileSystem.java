--- conflicted
+++ resolved
@@ -70,10 +70,7 @@
 import org.apache.hadoop.hdfs.protocol.HdfsFileStatus;
 import org.apache.hadoop.hdfs.protocol.HdfsLocatedFileStatus;
 import org.apache.hadoop.hdfs.protocol.LocatedBlock;
-<<<<<<< HEAD
-=======
 import org.apache.hadoop.hdfs.protocol.CacheDirectiveInfo;
->>>>>>> 6266273c
 import org.apache.hadoop.hdfs.protocol.SnapshotDiffReport;
 import org.apache.hadoop.hdfs.protocol.SnapshottableDirectoryStatus;
 import org.apache.hadoop.hdfs.security.token.block.InvalidBlockTokenException;
@@ -1134,11 +1131,7 @@
       FileAlreadyExistsException, FileNotFoundException,
       ParentNotDirectoryException, UnsupportedFileSystemException, 
       IOException {
-<<<<<<< HEAD
-    if (!FileSystem.isSymlinksEnabled()) {
-=======
     if (!FileSystem.areSymlinksEnabled()) {
->>>>>>> 6266273c
       throw new UnsupportedOperationException("Symlinks not supported");
     }
     statistics.incrementWriteOps(1);
@@ -1228,7 +1221,6 @@
       throw new FileNotFoundException("File does not exist: " + f.toString());
     }
     return new Path(target);
-<<<<<<< HEAD
   }
 
   @Override
@@ -1251,30 +1243,6 @@
   }
 
   @Override
-=======
-  }
-
-  @Override
-  public FileChecksum getFileChecksum(Path f) throws IOException {
-    statistics.incrementReadOps(1);
-    Path absF = fixRelativePart(f);
-    return new FileSystemLinkResolver<FileChecksum>() {
-      @Override
-      public FileChecksum doCall(final Path p)
-          throws IOException, UnresolvedLinkException {
-        return dfs.getFileChecksum(getPathName(p));
-      }
-
-      @Override
-      public FileChecksum next(final FileSystem fs, final Path p)
-          throws IOException {
-        return fs.getFileChecksum(p);
-      }
-    }.resolve(this, absF);
-  }
-
-  @Override
->>>>>>> 6266273c
   public void setPermission(Path p, final FsPermission permission
       ) throws IOException {
     statistics.incrementWriteOps(1);
@@ -1664,8 +1632,6 @@
         }
       }
     }.resolve(this, absF);
-<<<<<<< HEAD
-=======
   }
 
   /**
@@ -1729,7 +1695,6 @@
   public void removeCacheDirective(long id)
       throws IOException {
     dfs.removeCacheDirective(id);
->>>>>>> 6266273c
   }
   
   /**
