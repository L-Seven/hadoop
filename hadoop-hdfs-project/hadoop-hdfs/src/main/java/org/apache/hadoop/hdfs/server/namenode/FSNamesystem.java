/**
 * Licensed to the Apache Software Foundation (ASF) under one
 * or more contributor license agreements.  See the NOTICE file
 * distributed with this work for additional information
 * regarding copyright ownership.  The ASF licenses this file
 * to you under the Apache License, Version 2.0 (the
 * "License"); you may not use this file except in compliance
 * with the License.  You may obtain a copy of the License at
 *
 *     http://www.apache.org/licenses/LICENSE-2.0
 *
 * Unless required by applicable law or agreed to in writing, software
 * distributed under the License is distributed on an "AS IS" BASIS,
 * WITHOUT WARRANTIES OR CONDITIONS OF ANY KIND, either express or implied.
 * See the License for the specific language governing permissions and
 * limitations under the License.
 */
package org.apache.hadoop.hdfs.server.namenode;

import static org.apache.hadoop.fs.CommonConfigurationKeysPublic.IO_FILE_BUFFER_SIZE_DEFAULT;
import static org.apache.hadoop.fs.CommonConfigurationKeysPublic.IO_FILE_BUFFER_SIZE_KEY;
import static org.apache.hadoop.hdfs.DFSConfigKeys.DFS_BLOCK_SIZE_DEFAULT;
import static org.apache.hadoop.hdfs.DFSConfigKeys.DFS_BLOCK_SIZE_KEY;
import static org.apache.hadoop.hdfs.DFSConfigKeys.DFS_BYTES_PER_CHECKSUM_DEFAULT;
import static org.apache.hadoop.hdfs.DFSConfigKeys.DFS_BYTES_PER_CHECKSUM_KEY;
import static org.apache.hadoop.hdfs.DFSConfigKeys.DFS_CLIENT_WRITE_PACKET_SIZE_DEFAULT;
import static org.apache.hadoop.hdfs.DFSConfigKeys.DFS_CLIENT_WRITE_PACKET_SIZE_KEY;
import static org.apache.hadoop.hdfs.DFSConfigKeys.DFS_NAMENODE_ACCESSTIME_PRECISION_KEY;
import static org.apache.hadoop.hdfs.DFSConfigKeys.DFS_NAMENODE_DELEGATION_KEY_UPDATE_INTERVAL_DEFAULT;
import static org.apache.hadoop.hdfs.DFSConfigKeys.DFS_NAMENODE_DELEGATION_KEY_UPDATE_INTERVAL_KEY;
import static org.apache.hadoop.hdfs.DFSConfigKeys.DFS_NAMENODE_DELEGATION_TOKEN_MAX_LIFETIME_DEFAULT;
import static org.apache.hadoop.hdfs.DFSConfigKeys.DFS_NAMENODE_DELEGATION_TOKEN_MAX_LIFETIME_KEY;
import static org.apache.hadoop.hdfs.DFSConfigKeys.DFS_NAMENODE_DELEGATION_TOKEN_RENEW_INTERVAL_DEFAULT;
import static org.apache.hadoop.hdfs.DFSConfigKeys.DFS_NAMENODE_DELEGATION_TOKEN_RENEW_INTERVAL_KEY;
import static org.apache.hadoop.hdfs.DFSConfigKeys.DFS_NAMENODE_EDITS_DIR_KEY;
import static org.apache.hadoop.hdfs.DFSConfigKeys.DFS_NAMENODE_EDITS_DIR_REQUIRED_KEY;
import static org.apache.hadoop.hdfs.DFSConfigKeys.DFS_NAMENODE_MAX_OBJECTS_DEFAULT;
import static org.apache.hadoop.hdfs.DFSConfigKeys.DFS_NAMENODE_MAX_OBJECTS_KEY;
import static org.apache.hadoop.hdfs.DFSConfigKeys.DFS_NAMENODE_NAME_DIR_KEY;
import static org.apache.hadoop.hdfs.DFSConfigKeys.DFS_NAMENODE_REPLICATION_MIN_DEFAULT;
import static org.apache.hadoop.hdfs.DFSConfigKeys.DFS_NAMENODE_REPLICATION_MIN_KEY;
import static org.apache.hadoop.hdfs.DFSConfigKeys.DFS_NAMENODE_REPL_QUEUE_THRESHOLD_PCT_KEY;
import static org.apache.hadoop.hdfs.DFSConfigKeys.DFS_NAMENODE_RESOURCE_CHECK_INTERVAL_DEFAULT;
import static org.apache.hadoop.hdfs.DFSConfigKeys.DFS_NAMENODE_RESOURCE_CHECK_INTERVAL_KEY;
import static org.apache.hadoop.hdfs.DFSConfigKeys.DFS_NAMENODE_SAFEMODE_EXTENSION_KEY;
import static org.apache.hadoop.hdfs.DFSConfigKeys.DFS_NAMENODE_SAFEMODE_MIN_DATANODES_DEFAULT;
import static org.apache.hadoop.hdfs.DFSConfigKeys.DFS_NAMENODE_SAFEMODE_MIN_DATANODES_KEY;
import static org.apache.hadoop.hdfs.DFSConfigKeys.DFS_NAMENODE_SAFEMODE_THRESHOLD_PCT_DEFAULT;
import static org.apache.hadoop.hdfs.DFSConfigKeys.DFS_NAMENODE_SAFEMODE_THRESHOLD_PCT_KEY;
import static org.apache.hadoop.hdfs.DFSConfigKeys.DFS_NAMENODE_SHARED_EDITS_DIR_KEY;
import static org.apache.hadoop.hdfs.DFSConfigKeys.DFS_NAMENODE_UPGRADE_PERMISSION_DEFAULT;
import static org.apache.hadoop.hdfs.DFSConfigKeys.DFS_NAMENODE_UPGRADE_PERMISSION_KEY;
import static org.apache.hadoop.hdfs.DFSConfigKeys.DFS_PERMISSIONS_ENABLED_DEFAULT;
import static org.apache.hadoop.hdfs.DFSConfigKeys.DFS_PERMISSIONS_ENABLED_KEY;
import static org.apache.hadoop.hdfs.DFSConfigKeys.DFS_PERMISSIONS_SUPERUSERGROUP_DEFAULT;
import static org.apache.hadoop.hdfs.DFSConfigKeys.DFS_PERMISSIONS_SUPERUSERGROUP_KEY;
import static org.apache.hadoop.hdfs.DFSConfigKeys.DFS_REPLICATION_DEFAULT;
import static org.apache.hadoop.hdfs.DFSConfigKeys.DFS_REPLICATION_KEY;
import static org.apache.hadoop.hdfs.DFSConfigKeys.DFS_SUPPORT_APPEND_DEFAULT;
import static org.apache.hadoop.hdfs.DFSConfigKeys.DFS_SUPPORT_APPEND_KEY;
import static org.apache.hadoop.hdfs.server.common.Util.now;

import java.io.BufferedWriter;
import java.io.ByteArrayInputStream;
import java.io.DataInputStream;
import java.io.DataOutputStream;
import java.io.File;
import java.io.FileNotFoundException;
import java.io.FileWriter;
import java.io.IOException;
import java.io.PrintWriter;
import java.lang.management.ManagementFactory;
import java.net.InetAddress;
import java.net.URI;
import java.util.ArrayList;
import java.util.Arrays;
import java.util.Collection;
import java.util.Collections;
import java.util.Date;
import java.util.EnumSet;
import java.util.HashMap;
import java.util.HashSet;
import java.util.Iterator;
import java.util.List;
import java.util.Map;
import java.util.Set;
import java.util.concurrent.TimeUnit;
import java.util.concurrent.locks.ReentrantReadWriteLock;

import javax.management.NotCompliantMBeanException;
import javax.management.ObjectName;
import javax.management.StandardMBean;

import org.apache.commons.logging.Log;
import org.apache.commons.logging.LogFactory;
import org.apache.hadoop.HadoopIllegalArgumentException;
import org.apache.hadoop.classification.InterfaceAudience;
import org.apache.hadoop.conf.Configuration;
import org.apache.hadoop.fs.ContentSummary;
import org.apache.hadoop.fs.CreateFlag;
import org.apache.hadoop.fs.FileAlreadyExistsException;
import org.apache.hadoop.fs.FsServerDefaults;
import org.apache.hadoop.fs.InvalidPathException;
import org.apache.hadoop.fs.Options;
import org.apache.hadoop.fs.Options.Rename;
import org.apache.hadoop.fs.ParentNotDirectoryException;
import org.apache.hadoop.fs.Path;
import org.apache.hadoop.fs.UnresolvedLinkException;
import org.apache.hadoop.fs.permission.FsAction;
import org.apache.hadoop.fs.permission.FsPermission;
import org.apache.hadoop.fs.permission.PermissionStatus;
import org.apache.hadoop.hdfs.DFSUtil;
import org.apache.hadoop.hdfs.HAUtil;
import org.apache.hadoop.hdfs.HdfsConfiguration;
import org.apache.hadoop.hdfs.protocol.AlreadyBeingCreatedException;
import org.apache.hadoop.hdfs.protocol.Block;
import org.apache.hadoop.hdfs.protocol.ClientProtocol;
import org.apache.hadoop.hdfs.protocol.DatanodeID;
import org.apache.hadoop.hdfs.protocol.DatanodeInfo;
import org.apache.hadoop.hdfs.protocol.DirectoryListing;
import org.apache.hadoop.hdfs.protocol.ExtendedBlock;
import org.apache.hadoop.hdfs.protocol.HdfsConstants;
import org.apache.hadoop.hdfs.protocol.HdfsConstants.DatanodeReportType;
import org.apache.hadoop.hdfs.protocol.HdfsConstants.SafeModeAction;
import org.apache.hadoop.hdfs.protocol.HdfsConstants.UpgradeAction;
import org.apache.hadoop.hdfs.protocol.HdfsFileStatus;
import org.apache.hadoop.hdfs.protocol.LocatedBlock;
import org.apache.hadoop.hdfs.protocol.LocatedBlocks;
import org.apache.hadoop.hdfs.protocol.QuotaExceededException;
import org.apache.hadoop.hdfs.protocol.RecoveryInProgressException;
import org.apache.hadoop.hdfs.protocol.datatransfer.ReplaceDatanodeOnFailure;
import org.apache.hadoop.hdfs.security.token.block.BlockTokenSecretManager;
import org.apache.hadoop.hdfs.security.token.block.BlockTokenSecretManager.AccessMode;
import org.apache.hadoop.hdfs.security.token.delegation.DelegationTokenIdentifier;
import org.apache.hadoop.hdfs.security.token.delegation.DelegationTokenSecretManager;
import org.apache.hadoop.hdfs.server.blockmanagement.BlockInfo;
import org.apache.hadoop.hdfs.server.blockmanagement.BlockInfoUnderConstruction;
import org.apache.hadoop.hdfs.server.blockmanagement.BlockManager;
import org.apache.hadoop.hdfs.server.blockmanagement.DatanodeDescriptor;
import org.apache.hadoop.hdfs.server.blockmanagement.DatanodeManager;
import org.apache.hadoop.hdfs.server.blockmanagement.DatanodeStatistics;
import org.apache.hadoop.hdfs.server.common.GenerationStamp;
import org.apache.hadoop.hdfs.server.common.HdfsServerConstants.BlockUCState;
import org.apache.hadoop.hdfs.server.common.HdfsServerConstants.NamenodeRole;
import org.apache.hadoop.hdfs.server.common.HdfsServerConstants.StartupOption;
import org.apache.hadoop.hdfs.server.common.Storage;
import org.apache.hadoop.hdfs.server.common.UpgradeStatusReport;
import org.apache.hadoop.hdfs.server.common.Util;
import org.apache.hadoop.hdfs.server.namenode.LeaseManager.Lease;
import org.apache.hadoop.hdfs.server.namenode.PendingDataNodeMessages.BlockReceivedDeleteMessage;
import org.apache.hadoop.hdfs.server.namenode.PendingDataNodeMessages.BlockReportMessage;
import org.apache.hadoop.hdfs.server.namenode.PendingDataNodeMessages.CommitBlockSynchronizationMessage;
import org.apache.hadoop.hdfs.server.namenode.PendingDataNodeMessages.DataNodeMessage;
import org.apache.hadoop.hdfs.server.namenode.ha.ActiveState;
import org.apache.hadoop.hdfs.server.namenode.ha.EditLogTailer;
import org.apache.hadoop.hdfs.server.namenode.ha.HAContext;
import org.apache.hadoop.hdfs.server.namenode.ha.HAState;
import org.apache.hadoop.hdfs.server.namenode.ha.StandbyState;
import org.apache.hadoop.hdfs.server.namenode.metrics.FSNamesystemMBean;
import org.apache.hadoop.hdfs.server.protocol.DatanodeCommand;
import org.apache.hadoop.hdfs.server.protocol.DatanodeRegistration;
import org.apache.hadoop.hdfs.server.protocol.HeartbeatResponse;
import org.apache.hadoop.hdfs.server.protocol.NNHAStatusHeartbeat;
import org.apache.hadoop.hdfs.server.protocol.NamenodeCommand;
import org.apache.hadoop.hdfs.server.protocol.NamenodeRegistration;
import org.apache.hadoop.hdfs.server.protocol.NamespaceInfo;
import org.apache.hadoop.hdfs.server.protocol.UpgradeCommand;
import org.apache.hadoop.io.IOUtils;
import org.apache.hadoop.io.Text;
import org.apache.hadoop.ipc.Server;
import org.apache.hadoop.metrics2.annotation.Metric;
import org.apache.hadoop.metrics2.annotation.Metrics;
import org.apache.hadoop.metrics2.lib.DefaultMetricsSystem;
import org.apache.hadoop.metrics2.util.MBeans;
import org.apache.hadoop.net.NetworkTopology;
import org.apache.hadoop.net.Node;
import org.apache.hadoop.security.AccessControlException;
import org.apache.hadoop.security.UserGroupInformation;
import org.apache.hadoop.security.UserGroupInformation.AuthenticationMethod;
import org.apache.hadoop.security.token.SecretManager.InvalidToken;
import org.apache.hadoop.security.token.Token;
import org.apache.hadoop.security.token.delegation.DelegationKey;
import org.apache.hadoop.util.Daemon;
import org.apache.hadoop.util.VersionInfo;
import org.mortbay.util.ajax.JSON;

import com.google.common.annotations.VisibleForTesting;
import com.google.common.base.Preconditions;

/***************************************************
 * FSNamesystem does the actual bookkeeping work for the
 * DataNode.
 *
 * It tracks several important tables.
 *
 * 1)  valid fsname --> blocklist  (kept on disk, logged)
 * 2)  Set of all valid blocks (inverted #1)
 * 3)  block --> machinelist (kept in memory, rebuilt dynamically from reports)
 * 4)  machine --> blocklist (inverted #2)
 * 5)  LRU cache of updated-heartbeat machines
 ***************************************************/
@InterfaceAudience.Private
@Metrics(context="dfs")
public class FSNamesystem implements Namesystem, FSClusterStats,
    FSNamesystemMBean, NameNodeMXBean {
  static final Log LOG = LogFactory.getLog(FSNamesystem.class);

  private static final ThreadLocal<StringBuilder> auditBuffer =
    new ThreadLocal<StringBuilder>() {
      protected StringBuilder initialValue() {
        return new StringBuilder();
      }
  };

  private static final void logAuditEvent(UserGroupInformation ugi,
      InetAddress addr, String cmd, String src, String dst,
      HdfsFileStatus stat) {
    final StringBuilder sb = auditBuffer.get();
    sb.setLength(0);
    sb.append("ugi=").append(ugi).append("\t");
    sb.append("ip=").append(addr).append("\t");
    sb.append("cmd=").append(cmd).append("\t");
    sb.append("src=").append(src).append("\t");
    sb.append("dst=").append(dst).append("\t");
    if (null == stat) {
      sb.append("perm=null");
    } else {
      sb.append("perm=");
      sb.append(stat.getOwner()).append(":");
      sb.append(stat.getGroup()).append(":");
      sb.append(stat.getPermission());
    }
    auditLog.info(sb);
  }

  /**
   * Logger for audit events, noting successful FSNamesystem operations. Emits
   * to FSNamesystem.audit at INFO. Each event causes a set of tab-separated
   * <code>key=value</code> pairs to be written for the following properties:
   * <code>
   * ugi=&lt;ugi in RPC&gt;
   * ip=&lt;remote IP&gt;
   * cmd=&lt;command&gt;
   * src=&lt;src path&gt;
   * dst=&lt;dst path (optional)&gt;
   * perm=&lt;permissions (optional)&gt;
   * </code>
   */
  public static final Log auditLog = LogFactory.getLog(
      FSNamesystem.class.getName() + ".audit");

  static final int DEFAULT_MAX_CORRUPT_FILEBLOCKS_RETURNED = 100;
  static int BLOCK_DELETION_INCREMENT = 1000;
  private boolean isPermissionEnabled;
  private UserGroupInformation fsOwner;
  private String supergroup;
  private PermissionStatus defaultPermission;
  
  // Scan interval is not configurable.
  private static final long DELEGATION_TOKEN_REMOVER_SCAN_INTERVAL =
    TimeUnit.MILLISECONDS.convert(1, TimeUnit.HOURS);
  private DelegationTokenSecretManager dtSecretManager;

  //
  // Stores the correct file name hierarchy
  //
  FSDirectory dir;
  private BlockManager blockManager;
  private DatanodeStatistics datanodeStatistics;

  // Block pool ID used by this namenode
  private String blockPoolId;

  LeaseManager leaseManager = new LeaseManager(this); 

  Daemon smmthread = null;  // SafeModeMonitor thread
  
  Daemon nnrmthread = null; // NamenodeResourceMonitor thread

  private volatile boolean hasResourcesAvailable = false;
  private volatile boolean fsRunning = true;
  long systemStart = 0;

  //resourceRecheckInterval is how often namenode checks for the disk space availability
  private long resourceRecheckInterval;

  // The actual resource checker instance.
  NameNodeResourceChecker nnResourceChecker;

  private FsServerDefaults serverDefaults;
  // allow appending to hdfs files
  private boolean supportAppends = true;
  private ReplaceDatanodeOnFailure dtpReplaceDatanodeOnFailure = 
      ReplaceDatanodeOnFailure.DEFAULT;

  private volatile SafeModeInfo safeMode;  // safe mode information

  private long maxFsObjects = 0;          // maximum number of fs objects

  /**
   * The global generation stamp for this file system. 
   */
  private final GenerationStamp generationStamp = new GenerationStamp();

  // precision of access times.
  private long accessTimePrecision = 0;

  // lock to protect FSNamesystem.
  private ReentrantReadWriteLock fsLock;

  private PendingDataNodeMessages pendingDatanodeMessages = new PendingDataNodeMessages();
  
  /**
   * Used when this NN is in standby state to read from the shared edit log.
   */
  private EditLogTailer editLogTailer = null;

  /**
   * Reference to the NN's HAContext object. This is only set once
   * {@link #startCommonServices(Configuration, HAContext)} is called. 
   */
  private HAContext haContext;
  
  PendingDataNodeMessages getPendingDataNodeMessages() {
    return pendingDatanodeMessages;
  }
  
  /**
   * Instantiates an FSNamesystem loaded from the image and edits
   * directories specified in the passed Configuration.
   * 
   * @param conf the Configuration which specifies the storage directories
   *             from which to load
   * @return an FSNamesystem which contains the loaded namespace
   * @throws IOException if loading fails
   */
  public static FSNamesystem loadFromDisk(Configuration conf)
    throws IOException {
    Collection<URI> namespaceDirs = FSNamesystem.getNamespaceDirs(conf);
    Collection<URI> namespaceEditsDirs = 
      FSNamesystem.getNamespaceEditsDirs(conf);

    if (namespaceDirs.size() == 1) {
      LOG.warn("Only one " + DFS_NAMENODE_NAME_DIR_KEY
          + " directory configured , beware data loss!");
    }
    if (namespaceEditsDirs.size() == 1) {
      LOG.warn("Only one " + DFS_NAMENODE_EDITS_DIR_KEY
          + " directory configured , beware data loss!");
    }

    FSImage fsImage = new FSImage(conf, namespaceDirs, namespaceEditsDirs);
    FSNamesystem namesystem = new FSNamesystem(conf, fsImage);

    long loadStart = now();
    StartupOption startOpt = NameNode.getStartupOption(conf);
    String nameserviceId = DFSUtil.getNamenodeNameServiceId(conf);
    namesystem.loadFSImage(startOpt, fsImage,
      HAUtil.isHAEnabled(conf, nameserviceId));
    long timeTakenToLoadFSImage = now() - loadStart;
    LOG.info("Finished loading FSImage in " + timeTakenToLoadFSImage + " msecs");
    NameNode.getNameNodeMetrics().setFsImageLoadTime(
                              (int) timeTakenToLoadFSImage);
    return namesystem;
  }

  /**
   * Create an FSNamesystem associated with the specified image.
   * 
   * Note that this does not load any data off of disk -- if you would
   * like that behavior, use {@link #loadFromDisk(Configuration)}

   * @param fnImage The FSImage to associate with
   * @param conf configuration
   * @throws IOException on bad configuration
   */
  FSNamesystem(Configuration conf, FSImage fsImage) throws IOException {
    try {
      initialize(conf, fsImage);
    } catch(IOException e) {
      LOG.error(getClass().getSimpleName() + " initialization failed.", e);
      close();
      throw e;
    }
  }

  /**
   * Initialize FSNamesystem.
   */
  private void initialize(Configuration conf, FSImage fsImage)
      throws IOException {
    resourceRecheckInterval = conf.getLong(
        DFS_NAMENODE_RESOURCE_CHECK_INTERVAL_KEY,
        DFS_NAMENODE_RESOURCE_CHECK_INTERVAL_DEFAULT);
    this.systemStart = now();
    this.blockManager = new BlockManager(this, this, conf);
    this.datanodeStatistics = blockManager.getDatanodeManager().getDatanodeStatistics();
    this.fsLock = new ReentrantReadWriteLock(true); // fair locking
    setConfigurationParameters(conf);
    dtSecretManager = createDelegationTokenSecretManager(conf);
    this.dir = new FSDirectory(fsImage, this, conf);
    this.safeMode = new SafeModeInfo(conf);
  }

  void loadFSImage(StartupOption startOpt, FSImage fsImage, boolean haEnabled)
      throws IOException {
    // format before starting up if requested
    if (startOpt == StartupOption.FORMAT) {
      
      fsImage.format(this, fsImage.getStorage().determineClusterId());// reuse current id

      startOpt = StartupOption.REGULAR;
    }
    boolean success = false;
    try {
      // We shouldn't be calling saveNamespace if we've come up in standby state.
      if (fsImage.recoverTransitionRead(startOpt, this) && !haEnabled) {
        fsImage.saveNamespace(this);
      }
      // This will start a new log segment and write to the seen_txid file, so
      // we shouldn't do it when coming up in standby state
      if (!haEnabled) {
        fsImage.openEditLogForWrite();
      }
      
      success = true;
    } finally {
      if (!success) {
        fsImage.close();
      }
    }
    dir.imageLoadComplete();
  }

  void startSecretManager() throws IOException {
    if (dtSecretManager != null) {
      dtSecretManager.startThreads();
    }
  }
  
  void stopSecretManager() {
    if (dtSecretManager != null) {
      dtSecretManager.stopThreads();
    }
  }
  
  /** 
   * Start services common to both active and standby states
   * @param haContext 
   * @throws IOException
   */
  void startCommonServices(Configuration conf, HAContext haContext) throws IOException {
    this.registerMBean(); // register the MBean for the FSNamesystemState
    writeLock();
    this.haContext = haContext;
    try {
      nnResourceChecker = new NameNodeResourceChecker(conf);
      checkAvailableResources();
      setBlockTotal();
      blockManager.activate(conf);
      this.nnrmthread = new Daemon(new NameNodeResourceMonitor());
      nnrmthread.start();
    } finally {
      writeUnlock();
    }
    
    registerMXBean();
    DefaultMetricsSystem.instance().register(this);
  }
  
  /** 
   * Stop services common to both active and standby states
   * @throws IOException
   */
  void stopCommonServices() {
    writeLock();
    try {
      if (blockManager != null) blockManager.close();
      if (nnrmthread != null) nnrmthread.interrupt();
    } finally {
      writeUnlock();
    }
  }
  
  /**
   * Start services required in active state
   * @throws IOException
   */
  void startActiveServices() throws IOException {
    LOG.info("Starting services required for active state");
    writeLock();
    try {
      if (!dir.fsImage.editLog.isOpenForWrite()) {
        // During startup, we're already open for write during initialization.
        // TODO(HA): consider adding a startup state?
        dir.fsImage.editLog.initJournalsForWrite();
        // May need to recover
        dir.fsImage.editLog.recoverUnclosedStreams();
        dir.fsImage.editLog.openForWrite();
      }
      if (UserGroupInformation.isSecurityEnabled()) {
        startSecretManager();
      }
      leaseManager.startMonitor();
    } finally {
      writeUnlock();
    }
  }
  
  /** 
   * Stop services required in active state
   * @throws InterruptedException
   */
  void stopActiveServices() {
    LOG.info("Stopping services started for active state");
    writeLock();
    try {
      stopSecretManager();
      if (leaseManager != null) {
        leaseManager.stopMonitor();
      }
      dir.fsImage.editLog.close();
    } finally {
      writeUnlock();
    }
  }
  
  /** Start services required in standby state */
  void startStandbyServices() {
    LOG.info("Starting services required for standby state");
    if (!dir.fsImage.editLog.isOpenForRead()) {
      // During startup, we're already open for read.
      dir.fsImage.editLog.initSharedJournalsForRead();
    }
    editLogTailer = new EditLogTailer(this);
    editLogTailer.start();
  }

  /** Stop services required in standby state */
  void stopStandbyServices() throws IOException {
    LOG.info("Stopping services started for standby state");
    if (editLogTailer != null) {
      editLogTailer.stop();
    }
    dir.fsImage.editLog.close();
  }
  
  public static Collection<URI> getNamespaceDirs(Configuration conf) {
    return getStorageDirs(conf, DFS_NAMENODE_NAME_DIR_KEY);
  }
  
  public static Collection<URI> getNamespaceEditsDirs(Configuration conf) {
    Collection<URI> editsDirs = getStorageDirs(conf, DFS_NAMENODE_EDITS_DIR_KEY);
    if (editsDirs.isEmpty()) {
      // If this is the case, no edit dirs have been explicitly configured.
      // Image dirs are to be used for edits too.
      return getNamespaceDirs(conf);
    } else {
      return editsDirs;
    }
  }
  
  public static Collection<URI> getRequiredNamespaceEditsDirs(Configuration conf) {
    return getStorageDirs(conf, DFS_NAMENODE_EDITS_DIR_REQUIRED_KEY);
  }

  private static Collection<URI> getStorageDirs(Configuration conf,
                                                String propertyName) {
    Collection<String> dirNames = conf.getTrimmedStringCollection(propertyName);
    StartupOption startOpt = NameNode.getStartupOption(conf);
    if(startOpt == StartupOption.IMPORT) {
      // In case of IMPORT this will get rid of default directories 
      // but will retain directories specified in hdfs-site.xml
      // When importing image from a checkpoint, the name-node can
      // start with empty set of storage directories.
      Configuration cE = new HdfsConfiguration(false);
      cE.addResource("core-default.xml");
      cE.addResource("core-site.xml");
      cE.addResource("hdfs-default.xml");
      Collection<String> dirNames2 = cE.getTrimmedStringCollection(propertyName);
      dirNames.removeAll(dirNames2);
      if(dirNames.isEmpty())
        LOG.warn("!!! WARNING !!!" +
          "\n\tThe NameNode currently runs without persistent storage." +
          "\n\tAny changes to the file system meta-data may be lost." +
          "\n\tRecommended actions:" +
          "\n\t\t- shutdown and restart NameNode with configured \"" 
          + propertyName + "\" in hdfs-site.xml;" +
          "\n\t\t- use Backup Node as a persistent and up-to-date storage " +
          "of the file system meta-data.");
    } else if (dirNames.isEmpty()) {
      dirNames = Collections.singletonList("file:///tmp/hadoop/dfs/name");
    }
    return Util.stringCollectionAsURIs(dirNames);
  }

<<<<<<< HEAD
  public static Collection<URI> getNamespaceEditsDirs(Configuration conf) {
    Collection<URI> editsDirs = getStorageDirs(conf, DFS_NAMENODE_EDITS_DIR_KEY);
    editsDirs.addAll(getSharedEditsDirs(conf));
    return editsDirs;
  }
  
  /**
   * Returns edit directories that are shared between primary and secondary.
   * @param conf
   * @return Collection of edit directories.
   */
  public static Collection<URI> getSharedEditsDirs(Configuration conf) {
    // don't use getStorageDirs here, because we want an empty default
    // rather than the dir in /tmp
    Collection<String> dirNames = conf.getTrimmedStringCollection(
        DFS_NAMENODE_SHARED_EDITS_DIR_KEY);
    return Util.stringCollectionAsURIs(dirNames);
  }

=======
>>>>>>> d9690b09
  @Override
  public void readLock() {
    this.fsLock.readLock().lock();
  }
  @Override
  public void readUnlock() {
    this.fsLock.readLock().unlock();
  }
  @Override
  public void writeLock() {
    this.fsLock.writeLock().lock();
  }
  @Override
  public void writeLockInterruptibly() throws InterruptedException {
    this.fsLock.writeLock().lockInterruptibly();
  }
  @Override
  public void writeUnlock() {
    this.fsLock.writeLock().unlock();
  }
  @Override
  public boolean hasWriteLock() {
    return this.fsLock.isWriteLockedByCurrentThread();
  }
  @Override
  public boolean hasReadLock() {
    return this.fsLock.getReadHoldCount() > 0;
  }
  @Override
  public boolean hasReadOrWriteLock() {
    return hasReadLock() || hasWriteLock();
  }


  /**
   * Initializes some of the members from configuration
   */
  private void setConfigurationParameters(Configuration conf) 
                                          throws IOException {
    fsOwner = UserGroupInformation.getCurrentUser();
    
    LOG.info("fsOwner=" + fsOwner);

    this.supergroup = conf.get(DFS_PERMISSIONS_SUPERUSERGROUP_KEY, 
                               DFS_PERMISSIONS_SUPERUSERGROUP_DEFAULT);
    this.isPermissionEnabled = conf.getBoolean(DFS_PERMISSIONS_ENABLED_KEY,
                                               DFS_PERMISSIONS_ENABLED_DEFAULT);
    LOG.info("supergroup=" + supergroup);
    LOG.info("isPermissionEnabled=" + isPermissionEnabled);
    short filePermission = (short)conf.getInt(DFS_NAMENODE_UPGRADE_PERMISSION_KEY,
                                              DFS_NAMENODE_UPGRADE_PERMISSION_DEFAULT);
    this.defaultPermission = PermissionStatus.createImmutable(
        fsOwner.getShortUserName(), supergroup, new FsPermission(filePermission));
    
    this.serverDefaults = new FsServerDefaults(
        conf.getLong(DFS_BLOCK_SIZE_KEY, DFS_BLOCK_SIZE_DEFAULT),
        conf.getInt(DFS_BYTES_PER_CHECKSUM_KEY, DFS_BYTES_PER_CHECKSUM_DEFAULT),
        conf.getInt(DFS_CLIENT_WRITE_PACKET_SIZE_KEY, DFS_CLIENT_WRITE_PACKET_SIZE_DEFAULT),
        (short) conf.getInt(DFS_REPLICATION_KEY, DFS_REPLICATION_DEFAULT),
        conf.getInt(IO_FILE_BUFFER_SIZE_KEY, IO_FILE_BUFFER_SIZE_DEFAULT));
    
    this.maxFsObjects = conf.getLong(DFS_NAMENODE_MAX_OBJECTS_KEY, 
                                     DFS_NAMENODE_MAX_OBJECTS_DEFAULT);

    this.accessTimePrecision = conf.getLong(DFS_NAMENODE_ACCESSTIME_PRECISION_KEY, 0);
    this.supportAppends = conf.getBoolean(DFS_SUPPORT_APPEND_KEY,
        DFS_SUPPORT_APPEND_DEFAULT);

    this.dtpReplaceDatanodeOnFailure = ReplaceDatanodeOnFailure.get(conf);
  }

  /**
   * Return the default path permission when upgrading from releases with no
   * permissions (<=0.15) to releases with permissions (>=0.16)
   */
  protected PermissionStatus getUpgradePermission() {
    return defaultPermission;
  }
  
  NamespaceInfo getNamespaceInfo() {
    readLock();
    try {
      return unprotectedGetNamespaceInfo();
    } finally {
      readUnlock();
    }
  }

  /**
   * Version of @see #getNamespaceInfo() that is not protected by a lock.
   */
  NamespaceInfo unprotectedGetNamespaceInfo() {
    return new NamespaceInfo(dir.fsImage.getStorage().getNamespaceID(),
        getClusterId(), getBlockPoolId(),
        dir.fsImage.getStorage().getCTime(),
        upgradeManager.getUpgradeVersion());
  }

  /**
   * Close down this file system manager.
   * Causes heartbeat and lease daemons to stop; waits briefly for
   * them to finish, but a short timeout returns control back to caller.
   */
  void close() {
    fsRunning = false;
    try {
      stopCommonServices();
      if (smmthread != null) smmthread.interrupt();
    } finally {
      // using finally to ensure we also wait for lease daemon
      try {
        // TODO: these lines spew lots of warnings about "already stopped" logs, etc
        stopActiveServices();
        stopStandbyServices();
        if (dir != null) {
          dir.close();
        }
      } catch (IOException ie) {
        LOG.error("Error closing FSDirectory", ie);
        IOUtils.cleanup(LOG, dir);
      }
    }
  }

  @Override
  public boolean isRunning() {
    return fsRunning;
  }

  /**
   * Dump all metadata into specified file
   */
  void metaSave(String filename) throws IOException {
    writeLock();
    try {
      checkSuperuserPrivilege();
      File file = new File(System.getProperty("hadoop.log.dir"), filename);
      PrintWriter out = new PrintWriter(new BufferedWriter(new FileWriter(file,
          true)));
  
      long totalInodes = this.dir.totalInodes();
      long totalBlocks = this.getBlocksTotal();
      out.println(totalInodes + " files and directories, " + totalBlocks
          + " blocks = " + (totalInodes + totalBlocks) + " total");

      blockManager.metaSave(out);

      out.flush();
      out.close();
    } finally {
      writeUnlock();
    }
  }

  long getDefaultBlockSize() {
    return serverDefaults.getBlockSize();
  }

  FsServerDefaults getServerDefaults() {
    return serverDefaults;
  }

  long getAccessTimePrecision() {
    return accessTimePrecision;
  }

  private boolean isAccessTimeSupported() {
    return accessTimePrecision > 0;
  }

  /////////////////////////////////////////////////////////
  //
  // These methods are called by HadoopFS clients
  //
  /////////////////////////////////////////////////////////
  /**
   * Set permissions for an existing file.
   * @throws IOException
   */
  void setPermission(String src, FsPermission permission)
      throws AccessControlException, FileNotFoundException, SafeModeException,
      UnresolvedLinkException, IOException {
    HdfsFileStatus resultingStat = null;
    writeLock();
    try {
      if (isInSafeMode()) {
        throw new SafeModeException("Cannot set permission for " + src, safeMode);
      }
      checkOwner(src);
      dir.setPermission(src, permission);
      if (auditLog.isInfoEnabled() && isExternalInvocation()) {
        resultingStat = dir.getFileInfo(src, false);
      }
    } finally {
      writeUnlock();
    }
    getEditLog().logSync();
    if (auditLog.isInfoEnabled() && isExternalInvocation()) {
      logAuditEvent(UserGroupInformation.getCurrentUser(),
                    Server.getRemoteIp(),
                    "setPermission", src, null, resultingStat);
    }
  }

  /**
   * Set owner for an existing file.
   * @throws IOException
   */
  void setOwner(String src, String username, String group)
      throws AccessControlException, FileNotFoundException, SafeModeException,
      UnresolvedLinkException, IOException {
    HdfsFileStatus resultingStat = null;
    writeLock();
    try {
      if (isInSafeMode()) {
        throw new SafeModeException("Cannot set owner for " + src, safeMode);
      }
      FSPermissionChecker pc = checkOwner(src);
      if (!pc.isSuper) {
        if (username != null && !pc.user.equals(username)) {
          throw new AccessControlException("Non-super user cannot change owner.");
        }
        if (group != null && !pc.containsGroup(group)) {
          throw new AccessControlException("User does not belong to " + group
            + " .");
        }
      }
      dir.setOwner(src, username, group);
      if (auditLog.isInfoEnabled() && isExternalInvocation()) {
        resultingStat = dir.getFileInfo(src, false);
      }
    } finally {
      writeUnlock();
    }
    getEditLog().logSync();
    if (auditLog.isInfoEnabled() && isExternalInvocation()) {
      logAuditEvent(UserGroupInformation.getCurrentUser(),
                    Server.getRemoteIp(),
                    "setOwner", src, null, resultingStat);
    }
  }

  /**
   * Get block locations within the specified range.
   * @see ClientProtocol#getBlockLocations(String, long, long)
   */
  LocatedBlocks getBlockLocations(String clientMachine, String src,
      long offset, long length) throws AccessControlException,
      FileNotFoundException, UnresolvedLinkException, IOException {
    LocatedBlocks blocks = getBlockLocations(src, offset, length, true, true);
    if (blocks != null) {
      blockManager.getDatanodeManager().sortLocatedBlocks(
          clientMachine, blocks.getLocatedBlocks());
    }
    return blocks;
  }

  /**
   * Get block locations within the specified range.
   * @see ClientProtocol#getBlockLocations(String, long, long)
   * @throws FileNotFoundException, UnresolvedLinkException, IOException
   */
  LocatedBlocks getBlockLocations(String src, long offset, long length,
      boolean doAccessTime, boolean needBlockToken) throws FileNotFoundException,
      UnresolvedLinkException, IOException {
    if (isPermissionEnabled) {
      checkPathAccess(src, FsAction.READ);
    }

    if (offset < 0) {
      throw new HadoopIllegalArgumentException(
          "Negative offset is not supported. File: " + src);
    }
    if (length < 0) {
      throw new HadoopIllegalArgumentException(
          "Negative length is not supported. File: " + src);
    }
    final LocatedBlocks ret = getBlockLocationsUpdateTimes(src,
        offset, length, doAccessTime, needBlockToken);  
    if (auditLog.isInfoEnabled() && isExternalInvocation()) {
      logAuditEvent(UserGroupInformation.getCurrentUser(),
                    Server.getRemoteIp(),
                    "open", src, null, null);
    }
    return ret;
  }

  /*
   * Get block locations within the specified range, updating the
   * access times if necessary. 
   */
  private LocatedBlocks getBlockLocationsUpdateTimes(String src,
                                                       long offset, 
                                                       long length,
                                                       boolean doAccessTime, 
                                                       boolean needBlockToken)
      throws FileNotFoundException, UnresolvedLinkException, IOException {

    for (int attempt = 0; attempt < 2; attempt++) {
      if (attempt == 0) { // first attempt is with readlock
        readLock();
      }  else { // second attempt is with  write lock
        writeLock(); // writelock is needed to set accesstime
      }

      // if the namenode is in safemode, then do not update access time
      if (isInSafeMode()) {
        doAccessTime = false;
      }

      try {
        long now = now();
        INodeFile inode = dir.getFileINode(src);
        if (inode == null) {
          throw new FileNotFoundException("File does not exist: " + src);
        }
        assert !inode.isLink();
        if (doAccessTime && isAccessTimeSupported()) {
          if (now <= inode.getAccessTime() + getAccessTimePrecision()) {
            // if we have to set access time but we only have the readlock, then
            // restart this entire operation with the writeLock.
            if (attempt == 0) {
              continue;
            }
          }
          dir.setTimes(src, inode, -1, now, false);
        }
        return blockManager.createLocatedBlocks(inode.getBlocks(),
            inode.computeFileSize(false), inode.isUnderConstruction(),
            offset, length, needBlockToken);
      } finally {
        if (attempt == 0) {
          readUnlock();
        } else {
          writeUnlock();
        }
      }
    }
    return null; // can never reach here
  }

  /**
   * Moves all the blocks from srcs and appends them to trg
   * To avoid rollbacks we will verify validitity of ALL of the args
   * before we start actual move.
   * @param target
   * @param srcs
   * @throws IOException
   */
  void concat(String target, String [] srcs) 
      throws IOException, UnresolvedLinkException {
    if(FSNamesystem.LOG.isDebugEnabled()) {
      FSNamesystem.LOG.debug("concat " + Arrays.toString(srcs) +
          " to " + target);
    }
    
    // verify args
    if(target.isEmpty()) {
      throw new IllegalArgumentException("Target file name is empty");
    }
    if(srcs == null || srcs.length == 0) {
      throw new IllegalArgumentException("No sources given");
    }
    
    // We require all files be in the same directory
    String trgParent = 
      target.substring(0, target.lastIndexOf(Path.SEPARATOR_CHAR));
    for (String s : srcs) {
      String srcParent = s.substring(0, s.lastIndexOf(Path.SEPARATOR_CHAR));
      if (!srcParent.equals(trgParent)) {
        throw new IllegalArgumentException(
           "Sources and target are not in the same directory");
      }
    }

    HdfsFileStatus resultingStat = null;
    writeLock();
    try {
      if (isInSafeMode()) {
        throw new SafeModeException("Cannot concat " + target, safeMode);
      }
      concatInternal(target, srcs);
      if (auditLog.isInfoEnabled() && isExternalInvocation()) {
        resultingStat = dir.getFileInfo(target, false);
      }
    } finally {
      writeUnlock();
    }
    getEditLog().logSync();
    if (auditLog.isInfoEnabled() && isExternalInvocation()) {
      logAuditEvent(UserGroupInformation.getLoginUser(),
                    Server.getRemoteIp(),
                    "concat", Arrays.toString(srcs), target, resultingStat);
    }
  }

  /** See {@link #concat(String, String[])} */
  private void concatInternal(String target, String [] srcs) 
      throws IOException, UnresolvedLinkException {
    assert hasWriteLock();

    // write permission for the target
    if (isPermissionEnabled) {
      checkPathAccess(target, FsAction.WRITE);

      // and srcs
      for(String aSrc: srcs) {
        checkPathAccess(aSrc, FsAction.READ); // read the file
        checkParentAccess(aSrc, FsAction.WRITE); // for delete 
      }
    }

    // to make sure no two files are the same
    Set<INode> si = new HashSet<INode>();

    // we put the following prerequisite for the operation
    // replication and blocks sizes should be the same for ALL the blocks
    // check the target
    INode inode = dir.getFileINode(target);

    if(inode == null) {
      throw new IllegalArgumentException("concat: trg file doesn't exist");
    }
    if(inode.isUnderConstruction()) {
      throw new IllegalArgumentException("concat: trg file is uner construction");
    }

    INodeFile trgInode = (INodeFile) inode;

    // per design trg shouldn't be empty and all the blocks same size
    if(trgInode.blocks.length == 0) {
      throw new IllegalArgumentException("concat: "+ target + " file is empty");
    }

    long blockSize = trgInode.getPreferredBlockSize();

    // check the end block to be full
    if(blockSize != trgInode.blocks[trgInode.blocks.length-1].getNumBytes()) {
      throw new IllegalArgumentException(target + " blocks size should be the same");
    }

    si.add(trgInode);
    short repl = trgInode.getReplication();

    // now check the srcs
    boolean endSrc = false; // final src file doesn't have to have full end block
    for(int i=0; i<srcs.length; i++) {
      String src = srcs[i];
      if(i==srcs.length-1)
        endSrc=true;

      INodeFile srcInode = dir.getFileINode(src);

      if(src.isEmpty() 
          || srcInode == null
          || srcInode.isUnderConstruction()
          || srcInode.blocks.length == 0) {
        throw new IllegalArgumentException("concat: file " + src + 
        " is invalid or empty or underConstruction");
      }

      // check replication and blocks size
      if(repl != srcInode.getReplication()) {
        throw new IllegalArgumentException(src + " and " + target + " " +
            "should have same replication: "
            + repl + " vs. " + srcInode.getReplication());
      }

      //boolean endBlock=false;
      // verify that all the blocks are of the same length as target
      // should be enough to check the end blocks
      int idx = srcInode.blocks.length-1;
      if(endSrc)
        idx = srcInode.blocks.length-2; // end block of endSrc is OK not to be full
      if(idx >= 0 && srcInode.blocks[idx].getNumBytes() != blockSize) {
        throw new IllegalArgumentException("concat: blocks sizes of " + 
            src + " and " + target + " should all be the same");
      }

      si.add(srcInode);
    }

    // make sure no two files are the same
    if(si.size() < srcs.length+1) { // trg + srcs
      // it means at least two files are the same
      throw new IllegalArgumentException("at least two files are the same");
    }

    if(NameNode.stateChangeLog.isDebugEnabled()) {
      NameNode.stateChangeLog.debug("DIR* NameSystem.concat: " + 
          Arrays.toString(srcs) + " to " + target);
    }

    dir.concat(target,srcs);
  }
  
  /**
   * stores the modification and access time for this inode. 
   * The access time is precise upto an hour. The transaction, if needed, is
   * written to the edits log but is not flushed.
   */
  void setTimes(String src, long mtime, long atime) 
    throws IOException, UnresolvedLinkException {
    if (!isAccessTimeSupported() && atime != -1) {
      throw new IOException("Access time for hdfs is not configured. " +
                            " Please set dfs.support.accessTime configuration parameter.");
    }
    writeLock();
    try {
      // Write access is required to set access and modification times
      if (isPermissionEnabled) {
        checkPathAccess(src, FsAction.WRITE);
      }
      INode inode = dir.getINode(src);
      if (inode != null) {
        dir.setTimes(src, inode, mtime, atime, true);
        if (auditLog.isInfoEnabled() && isExternalInvocation()) {
          final HdfsFileStatus stat = dir.getFileInfo(src, false);
          logAuditEvent(UserGroupInformation.getCurrentUser(),
                        Server.getRemoteIp(),
                        "setTimes", src, null, stat);
        }
      } else {
        throw new FileNotFoundException("File/Directory " + src + " does not exist.");
      }
    } finally {
      writeUnlock();
    }
  }

  /**
   * Create a symbolic link.
   */
  void createSymlink(String target, String link,
      PermissionStatus dirPerms, boolean createParent) 
      throws IOException, UnresolvedLinkException {
    HdfsFileStatus resultingStat = null;
    writeLock();
    try {
      if (!createParent) {
        verifyParentDir(link);
      }
      createSymlinkInternal(target, link, dirPerms, createParent);
      if (auditLog.isInfoEnabled() && isExternalInvocation()) {
        resultingStat = dir.getFileInfo(link, false);
      }
    } finally {
      writeUnlock();
    }
    getEditLog().logSync();
    if (auditLog.isInfoEnabled() && isExternalInvocation()) {
      logAuditEvent(UserGroupInformation.getCurrentUser(),
                    Server.getRemoteIp(),
                    "createSymlink", link, target, resultingStat);
    }
  }

  /**
   * Create a symbolic link.
   */
  private void createSymlinkInternal(String target, String link,
      PermissionStatus dirPerms, boolean createParent)
      throws IOException, UnresolvedLinkException {
    assert hasWriteLock();
    if (NameNode.stateChangeLog.isDebugEnabled()) {
      NameNode.stateChangeLog.debug("DIR* NameSystem.createSymlink: target=" + 
        target + " link=" + link);
    }
    if (isInSafeMode()) {
      throw new SafeModeException("Cannot create symlink " + link, safeMode);
    }
    if (!DFSUtil.isValidName(link)) {
      throw new InvalidPathException("Invalid file name: " + link);
    }
    if (!dir.isValidToCreate(link)) {
      throw new IOException("failed to create link " + link 
          +" either because the filename is invalid or the file exists");
    }
    if (isPermissionEnabled) {
      checkAncestorAccess(link, FsAction.WRITE);
    }
    // validate that we have enough inodes.
    checkFsObjectLimit();

    // add symbolic link to namespace
    dir.addSymlink(link, target, dirPerms, createParent);
  }

  /**
   * Set replication for an existing file.
   * 
   * The NameNode sets new replication and schedules either replication of 
   * under-replicated data blocks or removal of the excessive block copies 
   * if the blocks are over-replicated.
   * 
   * @see ClientProtocol#setReplication(String, short)
   * @param src file name
   * @param replication new replication
   * @return true if successful; 
   *         false if file does not exist or is a directory
   */
  boolean setReplication(final String src, final short replication
      ) throws IOException {
    blockManager.verifyReplication(src, replication, null);

    final boolean isFile;
    writeLock();
    try {
      if (isInSafeMode()) {
        throw new SafeModeException("Cannot set replication for " + src, safeMode);
      }
      if (isPermissionEnabled) {
        checkPathAccess(src, FsAction.WRITE);
      }

      final short[] oldReplication = new short[1];
      final Block[] blocks = dir.setReplication(src, replication, oldReplication);
      isFile = blocks != null;
      if (isFile) {
        blockManager.setReplication(oldReplication[0], replication, src, blocks);
      }
    } finally {
      writeUnlock();
    }

    getEditLog().logSync();
    if (isFile && auditLog.isInfoEnabled() && isExternalInvocation()) {
      logAuditEvent(UserGroupInformation.getCurrentUser(),
                    Server.getRemoteIp(),
                    "setReplication", src, null, null);
    }
    return isFile;
  }
    
  long getPreferredBlockSize(String filename) 
      throws IOException, UnresolvedLinkException {
    readLock();
    try {
      if (isPermissionEnabled) {
        checkTraverse(filename);
      }
      return dir.getPreferredBlockSize(filename);
    } finally {
      readUnlock();
    }
  }

  /*
   * Verify that parent directory of src exists.
   */
  private void verifyParentDir(String src) throws FileNotFoundException,
      ParentNotDirectoryException, UnresolvedLinkException {
    assert hasReadOrWriteLock();
    Path parent = new Path(src).getParent();
    if (parent != null) {
      INode[] pathINodes = dir.getExistingPathINodes(parent.toString());
      INode parentNode = pathINodes[pathINodes.length - 1];
      if (parentNode == null) {
        throw new FileNotFoundException("Parent directory doesn't exist: "
            + parent.toString());
      } else if (!parentNode.isDirectory() && !parentNode.isLink()) {
        throw new ParentNotDirectoryException("Parent path is not a directory: "
            + parent.toString());
      }
    }
  }

  /**
   * Create a new file entry in the namespace.
   * 
   * For description of parameters and exceptions thrown see 
   * {@link ClientProtocol#create()}
   */
  void startFile(String src, PermissionStatus permissions, String holder,
      String clientMachine, EnumSet<CreateFlag> flag, boolean createParent,
      short replication, long blockSize) throws AccessControlException,
      SafeModeException, FileAlreadyExistsException, UnresolvedLinkException,
      FileNotFoundException, ParentNotDirectoryException, IOException {
    writeLock();
    try {
      startFileInternal(src, permissions, holder, clientMachine, flag,
          createParent, replication, blockSize);
    } finally {
      writeUnlock();
    }
    getEditLog().logSync();
    if (auditLog.isInfoEnabled() && isExternalInvocation()) {
      final HdfsFileStatus stat = dir.getFileInfo(src, false);
      logAuditEvent(UserGroupInformation.getCurrentUser(),
                    Server.getRemoteIp(),
                    "create", src, null, stat);
    }
  }

  /**
   * Create new or open an existing file for append.<p>
   * 
   * In case of opening the file for append, the method returns the last
   * block of the file if this is a partial block, which can still be used
   * for writing more data. The client uses the returned block locations
   * to form the data pipeline for this block.<br>
   * The method returns null if the last block is full or if this is a 
   * new file. The client then allocates a new block with the next call
   * using {@link NameNode#addBlock()}.<p>
   *
   * For description of parameters and exceptions thrown see 
   * {@link ClientProtocol#create()}
   * 
   * @return the last block locations if the block is partial or null otherwise
   */
  private LocatedBlock startFileInternal(String src,
      PermissionStatus permissions, String holder, String clientMachine,
      EnumSet<CreateFlag> flag, boolean createParent, short replication,
      long blockSize) throws SafeModeException, FileAlreadyExistsException,
      AccessControlException, UnresolvedLinkException, FileNotFoundException,
      ParentNotDirectoryException, IOException {
    assert hasWriteLock();
    if (NameNode.stateChangeLog.isDebugEnabled()) {
      NameNode.stateChangeLog.debug("DIR* NameSystem.startFile: src=" + src
          + ", holder=" + holder
          + ", clientMachine=" + clientMachine
          + ", createParent=" + createParent
          + ", replication=" + replication
          + ", createFlag=" + flag.toString());
    }
    if (isInSafeMode()) {
      throw new SafeModeException("Cannot create file" + src, safeMode);
    }
    if (!DFSUtil.isValidName(src)) {
      throw new InvalidPathException(src);
    }

    // Verify that the destination does not exist as a directory already.
    boolean pathExists = dir.exists(src);
    if (pathExists && dir.isDir(src)) {
      throw new FileAlreadyExistsException("Cannot create file " + src
          + "; already exists as a directory.");
    }

    boolean overwrite = flag.contains(CreateFlag.OVERWRITE);
    boolean append = flag.contains(CreateFlag.APPEND);
    if (isPermissionEnabled) {
      if (append || (overwrite && pathExists)) {
        checkPathAccess(src, FsAction.WRITE);
      } else {
        checkAncestorAccess(src, FsAction.WRITE);
      }
    }

    if (!createParent) {
      verifyParentDir(src);
    }

    try {
      INode myFile = dir.getFileINode(src);
      recoverLeaseInternal(myFile, src, holder, clientMachine, false);

      try {
        blockManager.verifyReplication(src, replication, clientMachine);
      } catch(IOException e) {
        throw new IOException("failed to create "+e.getMessage());
      }
      boolean create = flag.contains(CreateFlag.CREATE);
      if (myFile == null) {
        if (!create) {
          throw new FileNotFoundException("failed to overwrite or append to non-existent file "
            + src + " on client " + clientMachine);
        }
      } else {
        // File exists - must be one of append or overwrite
        if (overwrite) {
          delete(src, true);
        } else if (!append) {
          throw new FileAlreadyExistsException("failed to create file " + src
              + " on client " + clientMachine
              + " because the file exists");
        }
      }

      final DatanodeDescriptor clientNode = 
          blockManager.getDatanodeManager().getDatanodeByHost(clientMachine);

      if (append && myFile != null) {
        //
        // Replace current node with a INodeUnderConstruction.
        // Recreate in-memory lease record.
        //
        INodeFile node = (INodeFile) myFile;
        INodeFileUnderConstruction cons = new INodeFileUnderConstruction(
                                        node.getLocalNameBytes(),
                                        node.getReplication(),
                                        node.getModificationTime(),
                                        node.getPreferredBlockSize(),
                                        node.getBlocks(),
                                        node.getPermissionStatus(),
                                        holder,
                                        clientMachine,
                                        clientNode);
        dir.replaceNode(src, node, cons);
        leaseManager.addLease(cons.getClientName(), src);

        // convert last block to under-construction
        return blockManager.convertLastBlockToUnderConstruction(cons);
      } else {
       // Now we can add the name to the filesystem. This file has no
       // blocks associated with it.
       //
       checkFsObjectLimit();

        // increment global generation stamp
        long genstamp = nextGenerationStamp();
        INodeFileUnderConstruction newNode = dir.addFile(src, permissions,
            replication, blockSize, holder, clientMachine, clientNode, genstamp);
        if (newNode == null) {
          throw new IOException("DIR* NameSystem.startFile: " +
                                "Unable to add file to namespace.");
        }
        leaseManager.addLease(newNode.getClientName(), src);
        if (NameNode.stateChangeLog.isDebugEnabled()) {
          NameNode.stateChangeLog.debug("DIR* NameSystem.startFile: "
                                     +"add "+src+" to namespace for "+holder);
        }
      }
    } catch (IOException ie) {
      NameNode.stateChangeLog.warn("DIR* NameSystem.startFile: "
                                   +ie.getMessage());
      throw ie;
    }
    return null;
  }

  /**
   * Recover lease;
   * Immediately revoke the lease of the current lease holder and start lease
   * recovery so that the file can be forced to be closed.
   * 
   * @param src the path of the file to start lease recovery
   * @param holder the lease holder's name
   * @param clientMachine the client machine's name
   * @return true if the file is already closed
   * @throws IOException
   */
  boolean recoverLease(String src, String holder, String clientMachine)
      throws IOException {
    writeLock();
    try {
      if (isInSafeMode()) {
        throw new SafeModeException(
            "Cannot recover the lease of " + src, safeMode);
      }
      if (!DFSUtil.isValidName(src)) {
        throw new IOException("Invalid file name: " + src);
      }
  
      INode inode = dir.getFileINode(src);
      if (inode == null) {
        throw new FileNotFoundException("File not found " + src);
      }
  
      if (!inode.isUnderConstruction()) {
        return true;
      }
      if (isPermissionEnabled) {
        checkPathAccess(src, FsAction.WRITE);
      }
  
      recoverLeaseInternal(inode, src, holder, clientMachine, true);
    } finally {
      writeUnlock();
    }
    return false;
  }

  private void recoverLeaseInternal(INode fileInode, 
      String src, String holder, String clientMachine, boolean force)
      throws IOException {
    assert hasWriteLock();
    if (fileInode != null && fileInode.isUnderConstruction()) {
      INodeFileUnderConstruction pendingFile = (INodeFileUnderConstruction) fileInode;
      //
      // If the file is under construction , then it must be in our
      // leases. Find the appropriate lease record.
      //
      Lease lease = leaseManager.getLease(holder);
      //
      // We found the lease for this file. And surprisingly the original
      // holder is trying to recreate this file. This should never occur.
      //
      if (!force && lease != null) {
        Lease leaseFile = leaseManager.getLeaseByPath(src);
        if ((leaseFile != null && leaseFile.equals(lease)) ||
            lease.getHolder().equals(holder)) { 
          throw new AlreadyBeingCreatedException(
            "failed to create file " + src + " for " + holder +
            " on client " + clientMachine + 
            " because current leaseholder is trying to recreate file.");
        }
      }
      //
      // Find the original holder.
      //
      lease = leaseManager.getLease(pendingFile.getClientName());
      if (lease == null) {
        throw new AlreadyBeingCreatedException(
          "failed to create file " + src + " for " + holder +
          " on client " + clientMachine + 
          " because pendingCreates is non-null but no leases found.");
      }
      if (force) {
        // close now: no need to wait for soft lease expiration and 
        // close only the file src
        LOG.info("recoverLease: recover lease " + lease + ", src=" + src +
          " from client " + pendingFile.getClientName());
        internalReleaseLease(lease, src, holder);
      } else {
        assert lease.getHolder().equals(pendingFile.getClientName()) :
          "Current lease holder " + lease.getHolder() +
          " does not match file creator " + pendingFile.getClientName();
        //
        // If the original holder has not renewed in the last SOFTLIMIT 
        // period, then start lease recovery.
        //
        if (lease.expiredSoftLimit()) {
          LOG.info("startFile: recover lease " + lease + ", src=" + src +
              " from client " + pendingFile.getClientName());
          boolean isClosed = internalReleaseLease(lease, src, null);
          if(!isClosed)
            throw new RecoveryInProgressException(
                "Failed to close file " + src +
                ". Lease recovery is in progress. Try again later.");
        } else {
          BlockInfoUnderConstruction lastBlock=pendingFile.getLastBlock();
          if(lastBlock != null && lastBlock.getBlockUCState() ==
            BlockUCState.UNDER_RECOVERY) {
            throw new RecoveryInProgressException(
              "Recovery in progress, file [" + src + "], " +
              "lease owner [" + lease.getHolder() + "]");
            } else {
              throw new AlreadyBeingCreatedException(
                "Failed to create file [" + src + "] for [" + holder +
                "] on client [" + clientMachine +
                "], because this file is already being created by [" +
                pendingFile.getClientName() + "] on [" +
                pendingFile.getClientMachine() + "]");
            }
         }
      }
    }

  }

  /**
   * Append to an existing file in the namespace.
   */
  LocatedBlock appendFile(String src, String holder, String clientMachine)
      throws AccessControlException, SafeModeException,
      FileAlreadyExistsException, FileNotFoundException,
      ParentNotDirectoryException, IOException {
    if (supportAppends == false) {
      throw new UnsupportedOperationException("Append to hdfs not supported." +
                            " Please refer to dfs.support.append configuration parameter.");
    }
    LocatedBlock lb = null;
    writeLock();
    try {
      lb = startFileInternal(src, null, holder, clientMachine, 
                        EnumSet.of(CreateFlag.APPEND), 
                        false, blockManager.maxReplication, 0);
    } finally {
      writeUnlock();
    }
    getEditLog().logSync();
    if (lb != null) {
      if (NameNode.stateChangeLog.isDebugEnabled()) {
        NameNode.stateChangeLog.debug("DIR* NameSystem.appendFile: file "
            +src+" for "+holder+" at "+clientMachine
            +" block " + lb.getBlock()
            +" block size " + lb.getBlock().getNumBytes());
      }
    }
    if (auditLog.isInfoEnabled() && isExternalInvocation()) {
      logAuditEvent(UserGroupInformation.getCurrentUser(),
                    Server.getRemoteIp(),
                    "append", src, null, null);
    }
    return lb;
  }

  ExtendedBlock getExtendedBlock(Block blk) {
    return new ExtendedBlock(blockPoolId, blk);
  }
  
  void setBlockPoolId(String bpid) {
    blockPoolId = bpid;
  }

  /**
   * The client would like to obtain an additional block for the indicated
   * filename (which is being written-to).  Return an array that consists
   * of the block, plus a set of machines.  The first on this list should
   * be where the client writes data.  Subsequent items in the list must
   * be provided in the connection to the first datanode.
   *
   * Make sure the previous blocks have been reported by datanodes and
   * are replicated.  Will return an empty 2-elt array if we want the
   * client to "try again later".
   */
  LocatedBlock getAdditionalBlock(String src,
                                         String clientName,
                                         ExtendedBlock previous,
                                         HashMap<Node, Node> excludedNodes
                                         ) 
      throws LeaseExpiredException, NotReplicatedYetException,
      QuotaExceededException, SafeModeException, UnresolvedLinkException,
      IOException {
    checkBlock(previous);
    long fileLength, blockSize;
    int replication;
    DatanodeDescriptor clientNode = null;
    Block newBlock = null;

    if(NameNode.stateChangeLog.isDebugEnabled()) {
      NameNode.stateChangeLog.debug(
          "BLOCK* NameSystem.getAdditionalBlock: file "
          +src+" for "+clientName);
    }

    writeLock();
    try {
      if (isInSafeMode()) {
        throw new SafeModeException("Cannot add block to " + src, safeMode);
      }

      // have we exceeded the configured limit of fs objects.
      checkFsObjectLimit();

      INodeFileUnderConstruction pendingFile  = checkLease(src, clientName);

      // commit the last block and complete it if it has minimum replicas
      commitOrCompleteLastBlock(pendingFile, ExtendedBlock.getLocalBlock(previous));

      //
      // If we fail this, bad things happen!
      //
      if (!checkFileProgress(pendingFile, false)) {
        throw new NotReplicatedYetException("Not replicated yet:" + src);
      }
      fileLength = pendingFile.computeContentSummary().getLength();
      blockSize = pendingFile.getPreferredBlockSize();
      clientNode = pendingFile.getClientNode();
      replication = pendingFile.getReplication();
    } finally {
      writeUnlock();
    }

    // choose targets for the new block to be allocated.
    final DatanodeDescriptor targets[] = blockManager.chooseTarget(
        src, replication, clientNode, excludedNodes, blockSize);

    // Allocate a new block and record it in the INode. 
    writeLock();
    try {
      if (isInSafeMode()) {
        throw new SafeModeException("Cannot add block to " + src, safeMode);
      }
      INode[] pathINodes = dir.getExistingPathINodes(src);
      int inodesLen = pathINodes.length;
      checkLease(src, clientName, pathINodes[inodesLen-1]);
      INodeFileUnderConstruction pendingFile  = (INodeFileUnderConstruction) 
                                                pathINodes[inodesLen - 1];
                                                           
      if (!checkFileProgress(pendingFile, false)) {
        throw new NotReplicatedYetException("Not replicated yet:" + src);
      }

      // allocate new block record block locations in INode.
      newBlock = allocateBlock(src, pathINodes, targets);
      
      for (DatanodeDescriptor dn : targets) {
        dn.incBlocksScheduled();
      }      
    } finally {
      writeUnlock();
    }

    // Create next block
    LocatedBlock b = new LocatedBlock(getExtendedBlock(newBlock), targets, fileLength);
    blockManager.setBlockToken(b, BlockTokenSecretManager.AccessMode.WRITE);
    return b;
  }

  /** @see NameNode#getAdditionalDatanode(String, ExtendedBlock, DatanodeInfo[], DatanodeInfo[], int, String) */
  LocatedBlock getAdditionalDatanode(final String src, final ExtendedBlock blk,
      final DatanodeInfo[] existings,  final HashMap<Node, Node> excludes,
      final int numAdditionalNodes, final String clientName
      ) throws IOException {
    //check if the feature is enabled
    dtpReplaceDatanodeOnFailure.checkEnabled();

    final DatanodeDescriptor clientnode;
    final long preferredblocksize;
    final List<DatanodeDescriptor> chosen;
    readLock();
    try {
      //check safe mode
      if (isInSafeMode()) {
        throw new SafeModeException("Cannot add datanode; src=" + src
            + ", blk=" + blk, safeMode);
      }

      //check lease
      final INodeFileUnderConstruction file = checkLease(src, clientName);
      clientnode = file.getClientNode();
      preferredblocksize = file.getPreferredBlockSize();

      //find datanode descriptors
      chosen = new ArrayList<DatanodeDescriptor>();
      for(DatanodeInfo d : existings) {
        final DatanodeDescriptor descriptor = blockManager.getDatanodeManager(
            ).getDatanode(d);
        if (descriptor != null) {
          chosen.add(descriptor);
        }
      }
    } finally {
      readUnlock();
    }

    // choose new datanodes.
    final DatanodeInfo[] targets = blockManager.getBlockPlacementPolicy(
        ).chooseTarget(src, numAdditionalNodes, clientnode, chosen, true,
        excludes, preferredblocksize);
    final LocatedBlock lb = new LocatedBlock(blk, targets);
    blockManager.setBlockToken(lb, AccessMode.COPY);
    return lb;
  }

  /**
   * The client would like to let go of the given block
   */
  boolean abandonBlock(ExtendedBlock b, String src, String holder)
      throws LeaseExpiredException, FileNotFoundException,
      UnresolvedLinkException, IOException {
    writeLock();
    try {
      //
      // Remove the block from the pending creates list
      //
      if(NameNode.stateChangeLog.isDebugEnabled()) {
        NameNode.stateChangeLog.debug("BLOCK* NameSystem.abandonBlock: "
                                      +b+"of file "+src);
      }
      if (isInSafeMode()) {
        throw new SafeModeException("Cannot abandon block " + b +
                                    " for fle" + src, safeMode);
      }
      INodeFileUnderConstruction file = checkLease(src, holder);
      dir.removeBlock(src, file, ExtendedBlock.getLocalBlock(b));
      if(NameNode.stateChangeLog.isDebugEnabled()) {
        NameNode.stateChangeLog.debug("BLOCK* NameSystem.abandonBlock: "
                                      + b + " is removed from pendingCreates");
      }
      return true;
    } finally {
      writeUnlock();
    }
  }
  
  // make sure that we still have the lease on this file.
  private INodeFileUnderConstruction checkLease(String src, String holder) 
      throws LeaseExpiredException, UnresolvedLinkException {
    assert hasReadOrWriteLock();
    INodeFile file = dir.getFileINode(src);
    checkLease(src, holder, file);
    return (INodeFileUnderConstruction)file;
  }

  private void checkLease(String src, String holder, INode file)
      throws LeaseExpiredException {
    assert hasReadOrWriteLock();
    if (file == null || file.isDirectory()) {
      Lease lease = leaseManager.getLease(holder);
      throw new LeaseExpiredException("No lease on " + src +
                                      " File does not exist. " +
                                      (lease != null ? lease.toString() :
                                       "Holder " + holder + 
                                       " does not have any open files."));
    }
    if (!file.isUnderConstruction()) {
      Lease lease = leaseManager.getLease(holder);
      throw new LeaseExpiredException("No lease on " + src + 
                                      " File is not open for writing. " +
                                      (lease != null ? lease.toString() :
                                       "Holder " + holder + 
                                       " does not have any open files."));
    }
    INodeFileUnderConstruction pendingFile = (INodeFileUnderConstruction)file;
    if (holder != null && !pendingFile.getClientName().equals(holder)) {
      throw new LeaseExpiredException("Lease mismatch on " + src + " owned by "
          + pendingFile.getClientName() + " but is accessed by " + holder);
    }
  }
 
  /**
   * Complete in-progress write to the given file.
   * @return true if successful, false if the client should continue to retry
   *         (e.g if not all blocks have reached minimum replication yet)
   * @throws IOException on error (eg lease mismatch, file not open, file deleted)
   */
  boolean completeFile(String src, String holder, ExtendedBlock last) 
    throws SafeModeException, UnresolvedLinkException, IOException {
    checkBlock(last);
    boolean success = false;
    writeLock();
    try {
      success = completeFileInternal(src, holder, 
        ExtendedBlock.getLocalBlock(last));
    } finally {
      writeUnlock();
    }
    getEditLog().logSync();
    return success;
  }

  private boolean completeFileInternal(String src, 
      String holder, Block last) throws SafeModeException,
      UnresolvedLinkException, IOException {
    assert hasWriteLock();
    if (NameNode.stateChangeLog.isDebugEnabled()) {
      NameNode.stateChangeLog.debug("DIR* NameSystem.completeFile: " +
          src + " for " + holder);
    }
    if (isInSafeMode()) {
      throw new SafeModeException("Cannot complete file " + src, safeMode);
    }

    INodeFileUnderConstruction pendingFile = checkLease(src, holder);
    // commit the last block and complete it if it has minimum replicas
    commitOrCompleteLastBlock(pendingFile, last);

    if (!checkFileProgress(pendingFile, true)) {
      return false;
    }

    finalizeINodeFileUnderConstruction(src, pendingFile);

    NameNode.stateChangeLog.info("DIR* NameSystem.completeFile: file " + src
                                  + " is closed by " + holder);
    return true;
  }

  /** 
   * Check all blocks of a file. If any blocks are lower than their intended
   * replication factor, then insert them into neededReplication
   */
  private void checkReplicationFactor(INodeFile file) {
    int numExpectedReplicas = file.getReplication();
    Block[] pendingBlocks = file.getBlocks();
    int nrBlocks = pendingBlocks.length;
    for (int i = 0; i < nrBlocks; i++) {
      blockManager.checkReplication(pendingBlocks[i], numExpectedReplicas);
    }
  }
    
  /**
   * Allocate a block at the given pending filename
   * 
   * @param src path to the file
   * @param inodes INode representing each of the components of src. 
   *        <code>inodes[inodes.length-1]</code> is the INode for the file.
   *        
   * @throws QuotaExceededException If addition of block exceeds space quota
   */
  private Block allocateBlock(String src, INode[] inodes,
      DatanodeDescriptor targets[]) throws QuotaExceededException,
      SafeModeException {
    assert hasWriteLock();
    Block b = new Block(DFSUtil.getRandom().nextLong(), 0, 0); 
    while(isValidBlock(b)) {
      b.setBlockId(DFSUtil.getRandom().nextLong());
    }
    // Increment the generation stamp for every new block.
    nextGenerationStamp();
    b.setGenerationStamp(getGenerationStamp());
    b = dir.addBlock(src, inodes, b, targets);
    NameNode.stateChangeLog.info("BLOCK* NameSystem.allocateBlock: "
                                 +src+ ". " + blockPoolId + " "+ b);
    return b;
  }

  /**
   * Check that the indicated file's blocks are present and
   * replicated.  If not, return false. If checkall is true, then check
   * all blocks, otherwise check only penultimate block.
   */
  boolean checkFileProgress(INodeFile v, boolean checkall) {
    readLock();
    try {
      if (checkall) {
        //
        // check all blocks of the file.
        //
        for (BlockInfo block: v.getBlocks()) {
          if (!block.isComplete()) {
            LOG.info("BLOCK* NameSystem.checkFileProgress: "
                + "block " + block + " has not reached minimal replication "
                + blockManager.minReplication);
            return false;
          }
        }
      } else {
        //
        // check the penultimate block of this file
        //
        BlockInfo b = v.getPenultimateBlock();
        if (b != null && !b.isComplete()) {
          LOG.info("BLOCK* NameSystem.checkFileProgress: "
              + "block " + b + " has not reached minimal replication "
              + blockManager.minReplication);
          return false;
        }
      }
      return true;
    } finally {
      readUnlock();
    }
  }

  ////////////////////////////////////////////////////////////////
  // Here's how to handle block-copy failure during client write:
  // -- As usual, the client's write should result in a streaming
  // backup write to a k-machine sequence.
  // -- If one of the backup machines fails, no worries.  Fail silently.
  // -- Before client is allowed to close and finalize file, make sure
  // that the blocks are backed up.  Namenode may have to issue specific backup
  // commands to make up for earlier datanode failures.  Once all copies
  // are made, edit namespace and return to client.
  ////////////////////////////////////////////////////////////////

  /** 
   * Change the indicated filename. 
   * @deprecated Use {@link #renameTo(String, String, Options.Rename...)} instead.
   */
  @Deprecated
  boolean renameTo(String src, String dst) 
    throws IOException, UnresolvedLinkException {
    boolean status = false;
    HdfsFileStatus resultingStat = null;
    if (NameNode.stateChangeLog.isDebugEnabled()) {
      NameNode.stateChangeLog.debug("DIR* NameSystem.renameTo: " + src +
          " to " + dst);
    }
    writeLock();
    try {
      status = renameToInternal(src, dst);
      if (status && auditLog.isInfoEnabled() && isExternalInvocation()) {
        resultingStat = dir.getFileInfo(dst, false);
      }
    } finally {
      writeUnlock();
    }
    getEditLog().logSync();
    if (status && auditLog.isInfoEnabled() && isExternalInvocation()) {
      logAuditEvent(UserGroupInformation.getCurrentUser(),
                    Server.getRemoteIp(),
                    "rename", src, dst, resultingStat);
    }
    return status;
  }

  /** @deprecated See {@link #renameTo(String, String)} */
  @Deprecated
  private boolean renameToInternal(String src, String dst)
    throws IOException, UnresolvedLinkException {
    assert hasWriteLock();
    if (isInSafeMode()) {
      throw new SafeModeException("Cannot rename " + src, safeMode);
    }
    if (!DFSUtil.isValidName(dst)) {
      throw new IOException("Invalid name: " + dst);
    }
    if (isPermissionEnabled) {
      //We should not be doing this.  This is move() not renameTo().
      //but for now,
      String actualdst = dir.isDir(dst)?
          dst + Path.SEPARATOR + new Path(src).getName(): dst;
      checkParentAccess(src, FsAction.WRITE);
      checkAncestorAccess(actualdst, FsAction.WRITE);
    }

    HdfsFileStatus dinfo = dir.getFileInfo(dst, false);
    if (dir.renameTo(src, dst)) {
      unprotectedChangeLease(src, dst, dinfo);     // update lease with new filename
      return true;
    }
    return false;
  }
  

  /** Rename src to dst */
  void renameTo(String src, String dst, Options.Rename... options)
      throws IOException, UnresolvedLinkException {
    HdfsFileStatus resultingStat = null;
    if (NameNode.stateChangeLog.isDebugEnabled()) {
      NameNode.stateChangeLog.debug("DIR* NameSystem.renameTo: with options - "
          + src + " to " + dst);
    }
    writeLock();
    try {
      renameToInternal(src, dst, options);
      if (auditLog.isInfoEnabled() && isExternalInvocation()) {
        resultingStat = dir.getFileInfo(dst, false); 
      }
    } finally {
      writeUnlock();
    }
    getEditLog().logSync();
    if (auditLog.isInfoEnabled() && isExternalInvocation()) {
      StringBuilder cmd = new StringBuilder("rename options=");
      for (Rename option : options) {
        cmd.append(option.value()).append(" ");
      }
      logAuditEvent(UserGroupInformation.getCurrentUser(), Server.getRemoteIp(),
                    cmd.toString(), src, dst, resultingStat);
    }
  }

  private void renameToInternal(String src, String dst,
      Options.Rename... options) throws IOException {
    assert hasWriteLock();
    if (isInSafeMode()) {
      throw new SafeModeException("Cannot rename " + src, safeMode);
    }
    if (!DFSUtil.isValidName(dst)) {
      throw new InvalidPathException("Invalid name: " + dst);
    }
    if (isPermissionEnabled) {
      checkParentAccess(src, FsAction.WRITE);
      checkAncestorAccess(dst, FsAction.WRITE);
    }

    HdfsFileStatus dinfo = dir.getFileInfo(dst, false);
    dir.renameTo(src, dst, options);
    unprotectedChangeLease(src, dst, dinfo); // update lease with new filename
  }
  
  /**
   * Remove the indicated file from namespace.
   * 
   * @see ClientProtocol#delete(String, boolean) for detailed descriptoin and 
   * description of exceptions
   */
    boolean delete(String src, boolean recursive)
        throws AccessControlException, SafeModeException,
               UnresolvedLinkException, IOException {
      if (NameNode.stateChangeLog.isDebugEnabled()) {
        NameNode.stateChangeLog.debug("DIR* NameSystem.delete: " + src);
      }
      boolean status = deleteInternal(src, recursive, true);
      if (status && auditLog.isInfoEnabled() && isExternalInvocation()) {
        logAuditEvent(UserGroupInformation.getCurrentUser(),
                      Server.getRemoteIp(),
                      "delete", src, null, null);
      }
      return status;
    }
    
  /**
   * Remove a file/directory from the namespace.
   * <p>
   * For large directories, deletion is incremental. The blocks under
   * the directory are collected and deleted a small number at a time holding
   * the {@link FSNamesystem} lock.
   * <p>
   * For small directory or file the deletion is done in one shot.
   * 
   * @see ClientProtocol#delete(String, boolean) for description of exceptions
   */
  private boolean deleteInternal(String src, boolean recursive,
      boolean enforcePermission)
      throws AccessControlException, SafeModeException, UnresolvedLinkException,
             IOException {
    boolean deleteNow = false;
    ArrayList<Block> collectedBlocks = new ArrayList<Block>();

    writeLock();
    try {
      if (isInSafeMode()) {
        throw new SafeModeException("Cannot delete " + src, safeMode);
      }
      if (!recursive && !dir.isDirEmpty(src)) {
        throw new IOException(src + " is non empty");
      }
      if (enforcePermission && isPermissionEnabled) {
        checkPermission(src, false, null, FsAction.WRITE, null, FsAction.ALL);
      }
      // Unlink the target directory from directory tree
      if (!dir.delete(src, collectedBlocks)) {
        return false;
      }
      deleteNow = collectedBlocks.size() <= BLOCK_DELETION_INCREMENT;
      if (deleteNow) { // Perform small deletes right away
        removeBlocks(collectedBlocks);
      }
    } finally {
      writeUnlock();
    }

    getEditLog().logSync();

    writeLock();
    try {
      if (!deleteNow) {
        removeBlocks(collectedBlocks); // Incremental deletion of blocks
      }
    } finally {
      writeUnlock();
    }
    collectedBlocks.clear();
    if (NameNode.stateChangeLog.isDebugEnabled()) {
      NameNode.stateChangeLog.debug("DIR* Namesystem.delete: "
        + src +" is removed");
    }
    return true;
  }

  /** From the given list, incrementally remove the blocks from blockManager */
  private void removeBlocks(List<Block> blocks) {
    assert hasWriteLock();
    int start = 0;
    int end = 0;
    while (start < blocks.size()) {
      end = BLOCK_DELETION_INCREMENT + start;
      end = end > blocks.size() ? blocks.size() : end;
      for (int i=start; i<end; i++) {
        blockManager.removeBlock(blocks.get(i));
      }
      start = end;
    }
  }
  
  void removePathAndBlocks(String src, List<Block> blocks) {
    assert hasWriteLock();
    leaseManager.removeLeaseWithPrefixPath(src);
    if (blocks == null) {
      return;
    }
    for(Block b : blocks) {
      blockManager.removeBlock(b);
    }
  }

  /**
   * Get the file info for a specific file.
   *
   * @param src The string representation of the path to the file
   * @param resolveLink whether to throw UnresolvedLinkException 
   *        if src refers to a symlink
   *
   * @throws AccessControlException if access is denied
   * @throws UnresolvedLinkException if a symlink is encountered.
   *
   * @return object containing information regarding the file
   *         or null if file not found
   */
  HdfsFileStatus getFileInfo(String src, boolean resolveLink) 
    throws AccessControlException, UnresolvedLinkException {
    readLock();
    try {
      if (!DFSUtil.isValidName(src)) {
        throw new InvalidPathException("Invalid file name: " + src);
      }
      if (isPermissionEnabled) {
        checkTraverse(src);
      }
      return dir.getFileInfo(src, resolveLink);
    } finally {
      readUnlock();
    }
  }

  /**
   * Create all the necessary directories
   */
  boolean mkdirs(String src, PermissionStatus permissions,
      boolean createParent) throws IOException, UnresolvedLinkException {
    boolean status = false;
    if(NameNode.stateChangeLog.isDebugEnabled()) {
      NameNode.stateChangeLog.debug("DIR* NameSystem.mkdirs: " + src);
    }
    writeLock();
    try {
      status = mkdirsInternal(src, permissions, createParent);
    } finally {
      writeUnlock();
    }
    getEditLog().logSync();
    if (status && auditLog.isInfoEnabled() && isExternalInvocation()) {
      final HdfsFileStatus stat = dir.getFileInfo(src, false);
      logAuditEvent(UserGroupInformation.getCurrentUser(),
                    Server.getRemoteIp(),
                    "mkdirs", src, null, stat);
    }
    return status;
  }
    
  /**
   * Create all the necessary directories
   */
  private boolean mkdirsInternal(String src,
      PermissionStatus permissions, boolean createParent) 
      throws IOException, UnresolvedLinkException {
    assert hasWriteLock();
    if (isInSafeMode()) {
      throw new SafeModeException("Cannot create directory " + src, safeMode);
    }
    if (isPermissionEnabled) {
      checkTraverse(src);
    }
    if (dir.isDir(src)) {
      // all the users of mkdirs() are used to expect 'true' even if
      // a new directory is not created.
      return true;
    }
    if (!DFSUtil.isValidName(src)) {
      throw new InvalidPathException(src);
    }
    if (isPermissionEnabled) {
      checkAncestorAccess(src, FsAction.WRITE);
    }
    if (!createParent) {
      verifyParentDir(src);
    }

    // validate that we have enough inodes. This is, at best, a 
    // heuristic because the mkdirs() operation migth need to 
    // create multiple inodes.
    checkFsObjectLimit();

    if (!dir.mkdirs(src, permissions, false, now())) {
      throw new IOException("Failed to create directory: " + src);
    }
    return true;
  }

  ContentSummary getContentSummary(String src) throws AccessControlException,
      FileNotFoundException, UnresolvedLinkException {
    readLock();
    try {
      if (isPermissionEnabled) {
        checkPermission(src, false, null, null, null, FsAction.READ_EXECUTE);
      }
      return dir.getContentSummary(src);
    } finally {
      readUnlock();
    }
  }

  /**
   * Set the namespace quota and diskspace quota for a directory.
   * See {@link ClientProtocol#setQuota(String, long, long)} for the 
   * contract.
   */
  void setQuota(String path, long nsQuota, long dsQuota) 
      throws IOException, UnresolvedLinkException {
    writeLock();
    try {
      if (isInSafeMode()) {
        throw new SafeModeException("Cannot set quota on " + path, safeMode);
      }
      if (isPermissionEnabled) {
        checkSuperuserPrivilege();
      }
      dir.setQuota(path, nsQuota, dsQuota);
    } finally {
      writeUnlock();
    }
    getEditLog().logSync();
  }
  
  /** Persist all metadata about this file.
   * @param src The string representation of the path
   * @param clientName The string representation of the client
   * @throws IOException if path does not exist
   */
  void fsync(String src, String clientName) 
      throws IOException, UnresolvedLinkException {
    NameNode.stateChangeLog.info("BLOCK* NameSystem.fsync: file "
                                  + src + " for " + clientName);
    writeLock();
    try {
      if (isInSafeMode()) {
        throw new SafeModeException("Cannot fsync file " + src, safeMode);
      }
      INodeFileUnderConstruction pendingFile  = checkLease(src, clientName);
      dir.persistBlocks(src, pendingFile);
    } finally {
      writeUnlock();
    }
    getEditLog().logSync();
  }

  /**
   * Move a file that is being written to be immutable.
   * @param src The filename
   * @param lease The lease for the client creating the file
   * @param recoveryLeaseHolder reassign lease to this holder if the last block
   *        needs recovery; keep current holder if null.
   * @throws AlreadyBeingCreatedException if file is waiting to achieve minimal
   *         replication;<br>
   *         RecoveryInProgressException if lease recovery is in progress.<br>
   *         IOException in case of an error.
   * @return true  if file has been successfully finalized and closed or 
   *         false if block recovery has been initiated
   */
  boolean internalReleaseLease(Lease lease, String src, 
      String recoveryLeaseHolder) throws AlreadyBeingCreatedException, 
      IOException, UnresolvedLinkException {
    LOG.info("Recovering lease=" + lease + ", src=" + src);
    assert !isInSafeMode();
    assert hasWriteLock();
    INodeFile iFile = dir.getFileINode(src);
    if (iFile == null) {
      final String message = "DIR* NameSystem.internalReleaseLease: "
        + "attempt to release a create lock on "
        + src + " file does not exist.";
      NameNode.stateChangeLog.warn(message);
      throw new IOException(message);
    }
    if (!iFile.isUnderConstruction()) {
      final String message = "DIR* NameSystem.internalReleaseLease: "
        + "attempt to release a create lock on "
        + src + " but file is already closed.";
      NameNode.stateChangeLog.warn(message);
      throw new IOException(message);
    }

    INodeFileUnderConstruction pendingFile = (INodeFileUnderConstruction) iFile;
    int nrBlocks = pendingFile.numBlocks();
    BlockInfo[] blocks = pendingFile.getBlocks();

    int nrCompleteBlocks;
    BlockInfo curBlock = null;
    for(nrCompleteBlocks = 0; nrCompleteBlocks < nrBlocks; nrCompleteBlocks++) {
      curBlock = blocks[nrCompleteBlocks];
      if(!curBlock.isComplete())
        break;
      assert blockManager.checkMinReplication(curBlock) :
              "A COMPLETE block is not minimally replicated in " + src;
    }

    // If there are no incomplete blocks associated with this file,
    // then reap lease immediately and close the file.
    if(nrCompleteBlocks == nrBlocks) {
      finalizeINodeFileUnderConstruction(src, pendingFile);
      NameNode.stateChangeLog.warn("BLOCK*"
        + " internalReleaseLease: All existing blocks are COMPLETE,"
        + " lease removed, file closed.");
      return true;  // closed!
    }

    // Only the last and the penultimate blocks may be in non COMPLETE state.
    // If the penultimate block is not COMPLETE, then it must be COMMITTED.
    if(nrCompleteBlocks < nrBlocks - 2 ||
       nrCompleteBlocks == nrBlocks - 2 &&
         curBlock != null &&
         curBlock.getBlockUCState() != BlockUCState.COMMITTED) {
      final String message = "DIR* NameSystem.internalReleaseLease: "
        + "attempt to release a create lock on "
        + src + " but file is already closed.";
      NameNode.stateChangeLog.warn(message);
      throw new IOException(message);
    }

    // no we know that the last block is not COMPLETE, and
    // that the penultimate block if exists is either COMPLETE or COMMITTED
    BlockInfoUnderConstruction lastBlock = pendingFile.getLastBlock();
    BlockUCState lastBlockState = lastBlock.getBlockUCState();
    BlockInfo penultimateBlock = pendingFile.getPenultimateBlock();
    boolean penultimateBlockMinReplication;
    BlockUCState penultimateBlockState;
    if (penultimateBlock == null) {
      penultimateBlockState = BlockUCState.COMPLETE;
      // If penultimate block doesn't exist then its minReplication is met
      penultimateBlockMinReplication = true;
    } else {
      penultimateBlockState = BlockUCState.COMMITTED;
      penultimateBlockMinReplication = 
        blockManager.checkMinReplication(penultimateBlock);
    }
    assert penultimateBlockState == BlockUCState.COMPLETE ||
           penultimateBlockState == BlockUCState.COMMITTED :
           "Unexpected state of penultimate block in " + src;

    switch(lastBlockState) {
    case COMPLETE:
      assert false : "Already checked that the last block is incomplete";
      break;
    case COMMITTED:
      // Close file if committed blocks are minimally replicated
      if(penultimateBlockMinReplication &&
          blockManager.checkMinReplication(lastBlock)) {
        finalizeINodeFileUnderConstruction(src, pendingFile);
        NameNode.stateChangeLog.warn("BLOCK*"
          + " internalReleaseLease: Committed blocks are minimally replicated,"
          + " lease removed, file closed.");
        return true;  // closed!
      }
      // Cannot close file right now, since some blocks 
      // are not yet minimally replicated.
      // This may potentially cause infinite loop in lease recovery
      // if there are no valid replicas on data-nodes.
      String message = "DIR* NameSystem.internalReleaseLease: " +
          "Failed to release lease for file " + src +
          ". Committed blocks are waiting to be minimally replicated." +
          " Try again later.";
      NameNode.stateChangeLog.warn(message);
      throw new AlreadyBeingCreatedException(message);
    case UNDER_CONSTRUCTION:
    case UNDER_RECOVERY:
      // setup the last block locations from the blockManager if not known
      if(lastBlock.getNumExpectedLocations() == 0)
        lastBlock.setExpectedLocations(blockManager.getNodes(lastBlock));
      // start recovery of the last block for this file
      long blockRecoveryId = nextGenerationStamp();
      lease = reassignLease(lease, src, recoveryLeaseHolder, pendingFile);
      lastBlock.initializeBlockRecovery(blockRecoveryId);
      leaseManager.renewLease(lease);
      // Cannot close file right now, since the last block requires recovery.
      // This may potentially cause infinite loop in lease recovery
      // if there are no valid replicas on data-nodes.
      NameNode.stateChangeLog.warn(
                "DIR* NameSystem.internalReleaseLease: " +
                "File " + src + " has not been closed." +
               " Lease recovery is in progress. " +
                "RecoveryId = " + blockRecoveryId + " for block " + lastBlock);
      break;
    }
    return false;
  }

  private Lease reassignLease(Lease lease, String src, String newHolder,
      INodeFileUnderConstruction pendingFile) throws IOException {
    assert hasWriteLock();
    if(newHolder == null)
      return lease;
    logReassignLease(lease.getHolder(), src, newHolder);
    return reassignLeaseInternal(lease, src, newHolder, pendingFile);
  }
  
  Lease reassignLeaseInternal(Lease lease, String src, String newHolder,
      INodeFileUnderConstruction pendingFile) {
    assert hasWriteLock();
    pendingFile.setClientName(newHolder);
    return leaseManager.reassignLease(lease, src, newHolder);
  }

  private void commitOrCompleteLastBlock(final INodeFileUnderConstruction fileINode,
      final Block commitBlock) throws IOException {
    assert hasWriteLock();
    if (!blockManager.commitOrCompleteLastBlock(fileINode, commitBlock)) {
      return;
    }

    // Adjust disk space consumption if required
    final long diff = fileINode.getPreferredBlockSize() - commitBlock.getNumBytes();    
    if (diff > 0) {
      try {
        String path = leaseManager.findPath(fileINode);
        dir.updateSpaceConsumed(path, 0, -diff * fileINode.getReplication());
      } catch (IOException e) {
        LOG.warn("Unexpected exception while updating disk space.", e);
      }
    }
  }

  private void finalizeINodeFileUnderConstruction(String src, 
      INodeFileUnderConstruction pendingFile) 
      throws IOException, UnresolvedLinkException {
    assert hasWriteLock();
    leaseManager.removeLease(pendingFile.getClientName(), src);

    // The file is no longer pending.
    // Create permanent INode, update blocks
    INodeFile newFile = pendingFile.convertToInodeFile();
    dir.replaceNode(src, pendingFile, newFile);

    // close file and persist block allocations for this file
    dir.closeFile(src, newFile);

    checkReplicationFactor(newFile);
  }

  void commitBlockSynchronization(ExtendedBlock lastblock,
      long newgenerationstamp, long newlength,
      boolean closeFile, boolean deleteblock, DatanodeID[] newtargets)
      throws IOException, UnresolvedLinkException {
    String src = "";
    writeLock();
    try {
      if (isInSafeMode()) {
        throw new SafeModeException(
          "Cannot commitBlockSynchronization while in safe mode",
          safeMode);
      }
      LOG.info("commitBlockSynchronization(lastblock=" + lastblock
               + ", newgenerationstamp=" + newgenerationstamp
               + ", newlength=" + newlength
               + ", newtargets=" + Arrays.asList(newtargets)
               + ", closeFile=" + closeFile
               + ", deleteBlock=" + deleteblock
               + ")");
      final BlockInfo storedBlock = blockManager.getStoredBlock(ExtendedBlock
        .getLocalBlock(lastblock));
      if (storedBlock == null) {
        throw new IOException("Block (=" + lastblock + ") not found");
      }
      INodeFile iFile = storedBlock.getINode();
      if (!iFile.isUnderConstruction() || storedBlock.isComplete()) {
        throw new IOException("Unexpected block (=" + lastblock
                              + ") since the file (=" + iFile.getLocalName()
                              + ") is not under construction");
      }

      long recoveryId =
        ((BlockInfoUnderConstruction)storedBlock).getBlockRecoveryId();
      if(recoveryId != newgenerationstamp) {
        throw new IOException("The recovery id " + newgenerationstamp
                              + " does not match current recovery id "
                              + recoveryId + " for block " + lastblock); 
      }

      INodeFileUnderConstruction pendingFile = (INodeFileUnderConstruction)iFile;

      if (deleteblock) {
        pendingFile.removeLastBlock(ExtendedBlock.getLocalBlock(lastblock));
        blockManager.removeBlockFromMap(storedBlock);
      }
      else {
        // update last block
        storedBlock.setGenerationStamp(newgenerationstamp);
        storedBlock.setNumBytes(newlength);

        // find the DatanodeDescriptor objects
        // There should be no locations in the blockManager till now because the
        // file is underConstruction
        DatanodeDescriptor[] descriptors = null;
        if (newtargets.length > 0) {
          descriptors = new DatanodeDescriptor[newtargets.length];
          for(int i = 0; i < newtargets.length; i++) {
            descriptors[i] = blockManager.getDatanodeManager().getDatanode(
                newtargets[i]);
          }
        }
        if ((closeFile) && (descriptors != null)) {
          // the file is getting closed. Insert block locations into blockManager.
          // Otherwise fsck will report these blocks as MISSING, especially if the
          // blocksReceived from Datanodes take a long time to arrive.
          for (int i = 0; i < descriptors.length; i++) {
            descriptors[i].addBlock(storedBlock);
          }
        }
        // add pipeline locations into the INodeUnderConstruction
        pendingFile.setLastBlock(storedBlock, descriptors);
      }

      src = leaseManager.findPath(pendingFile);
      if (closeFile) {
        // commit the last block and complete it if it has minimum replicas
        commitOrCompleteLastBlock(pendingFile, storedBlock);

        //remove lease, close file
        finalizeINodeFileUnderConstruction(src, pendingFile);
      } else if (supportAppends) {
        // If this commit does not want to close the file, persist
        // blocks only if append is supported 
        dir.persistBlocks(src, pendingFile);
      }
    } finally {
      writeUnlock();
    }
    getEditLog().logSync();
    if (closeFile) {
      LOG.info("commitBlockSynchronization(newblock=" + lastblock
          + ", file=" + src
          + ", newgenerationstamp=" + newgenerationstamp
          + ", newlength=" + newlength
          + ", newtargets=" + Arrays.asList(newtargets) + ") successful");
    } else {
      LOG.info("commitBlockSynchronization(" + lastblock + ") successful");
    }
  }


  /**
   * Renew the lease(s) held by the given client
   */
  void renewLease(String holder) throws IOException {
    writeLock();
    try {
      if (isInSafeMode()) {
        throw new SafeModeException("Cannot renew lease for " + holder, safeMode);
      }
      leaseManager.renewLease(holder);
    } finally {
      writeUnlock();
    }
  }

  /**
   * Get a partial listing of the indicated directory
   *
   * @param src the directory name
   * @param startAfter the name to start after
   * @param needLocation if blockLocations need to be returned
   * @return a partial listing starting after startAfter
   * 
   * @throws AccessControlException if access is denied
   * @throws UnresolvedLinkException if symbolic link is encountered
   * @throws IOException if other I/O error occurred
   */
  DirectoryListing getListing(String src, byte[] startAfter,
      boolean needLocation) 
    throws AccessControlException, UnresolvedLinkException, IOException {
    DirectoryListing dl;
    readLock();
    try {
      if (isPermissionEnabled) {
        if (dir.isDir(src)) {
          checkPathAccess(src, FsAction.READ_EXECUTE);
        } else {
          checkTraverse(src);
        }
      }
      if (auditLog.isInfoEnabled() && isExternalInvocation()) {
        logAuditEvent(UserGroupInformation.getCurrentUser(),
                      Server.getRemoteIp(),
                      "listStatus", src, null, null);
      }
      dl = dir.getListing(src, startAfter, needLocation);
    } finally {
      readUnlock();
    }
    return dl;
  }

  /////////////////////////////////////////////////////////
  //
  // These methods are called by datanodes
  //
  /////////////////////////////////////////////////////////
  /**
   * Register Datanode.
   * <p>
   * The purpose of registration is to identify whether the new datanode
   * serves a new data storage, and will report new data block copies,
   * which the namenode was not aware of; or the datanode is a replacement
   * node for the data storage that was previously served by a different
   * or the same (in terms of host:port) datanode.
   * The data storages are distinguished by their storageIDs. When a new
   * data storage is reported the namenode issues a new unique storageID.
   * <p>
   * Finally, the namenode returns its namespaceID as the registrationID
   * for the datanodes. 
   * namespaceID is a persistent attribute of the name space.
   * The registrationID is checked every time the datanode is communicating
   * with the namenode. 
   * Datanodes with inappropriate registrationID are rejected.
   * If the namenode stops, and then restarts it can restore its 
   * namespaceID and will continue serving the datanodes that has previously
   * registered with the namenode without restarting the whole cluster.
   * 
   * @see org.apache.hadoop.hdfs.server.datanode.DataNode
   */
  void registerDatanode(DatanodeRegistration nodeReg) throws IOException {
    writeLock();
    try {
      getBlockManager().getDatanodeManager().registerDatanode(nodeReg);
      checkSafeMode();
    } finally {
      writeUnlock();
    }
  }
  
  /**
   * Get registrationID for datanodes based on the namespaceID.
   * 
   * @see #registerDatanode(DatanodeRegistration)
   * @return registration ID
   */
  String getRegistrationID() {
    return Storage.getRegistrationID(dir.fsImage.getStorage());
  }

  /**
   * The given node has reported in.  This method should:
   * 1) Record the heartbeat, so the datanode isn't timed out
   * 2) Adjust usage stats for future block allocation
   * 
   * If a substantial amount of time passed since the last datanode 
   * heartbeat then request an immediate block report.  
   * 
   * @return an array of datanode commands 
   * @throws IOException
   */
  HeartbeatResponse handleHeartbeat(DatanodeRegistration nodeReg,
      long capacity, long dfsUsed, long remaining, long blockPoolUsed,
      int xceiverCount, int xmitsInProgress, int failedVolumes) 
        throws IOException {
    readLock();
    try {
      final int maxTransfer = blockManager.getMaxReplicationStreams()
          - xmitsInProgress;
      DatanodeCommand[] cmds = blockManager.getDatanodeManager().handleHeartbeat(
          nodeReg, blockPoolId, capacity, dfsUsed, remaining, blockPoolUsed,
          xceiverCount, maxTransfer, failedVolumes);
      if (cmds == null) {
        DatanodeCommand cmd = upgradeManager.getBroadcastCommand();
        if (cmd != null) {
          cmds = new DatanodeCommand[] {cmd};
        }
      }
      
      return new HeartbeatResponse(cmds, createHaStatusHeartbeat());
    } finally {
      readUnlock();
    }
  }

  private NNHAStatusHeartbeat createHaStatusHeartbeat() {
    HAState state = haContext.getState();
    NNHAStatusHeartbeat.State hbState;
    if (state instanceof ActiveState) {
      hbState = NNHAStatusHeartbeat.State.ACTIVE;
    } else if (state instanceof StandbyState) {
      hbState = NNHAStatusHeartbeat.State.STANDBY;      
    } else {
      throw new AssertionError("Invalid state: " + state.getClass());
    }
    return new NNHAStatusHeartbeat(hbState,
        Math.max(getFSImage().getLastAppliedTxId(),
                 getFSImage().getEditLog().getLastWrittenTxId()));
  }

  /**
   * Returns whether or not there were available resources at the last check of
   * resources.
   *
   * @return true if there were sufficient resources available, false otherwise.
   */
  private boolean nameNodeHasResourcesAvailable() {
    return hasResourcesAvailable;
  }

  /**
   * Perform resource checks and cache the results.
   * @throws IOException
   */
  private void checkAvailableResources() throws IOException {
    Preconditions.checkState(nnResourceChecker != null,
        "nnResourceChecker not initialized");
    hasResourcesAvailable = nnResourceChecker.hasAvailableDiskSpace();
  }

  /**
   * Periodically calls hasAvailableResources of NameNodeResourceChecker, and if
   * there are found to be insufficient resources available, causes the NN to
   * enter safe mode. If resources are later found to have returned to
   * acceptable levels, this daemon will cause the NN to exit safe mode.
   */
  class NameNodeResourceMonitor implements Runnable  {
    @Override
    public void run () {
      try {
        while (fsRunning) {
          checkAvailableResources();
          if(!nameNodeHasResourcesAvailable()) {
            String lowResourcesMsg = "NameNode low on available disk space. ";
            if (!isInSafeMode()) {
              FSNamesystem.LOG.warn(lowResourcesMsg + "Entering safe mode.");
            } else {
              FSNamesystem.LOG.warn(lowResourcesMsg + "Already in safe mode.");
            }
            enterSafeMode(true);
          }
          try {
            Thread.sleep(resourceRecheckInterval);
          } catch (InterruptedException ie) {
            // Deliberately ignore
          }
        }
      } catch (Exception e) {
        FSNamesystem.LOG.error("Exception in NameNodeResourceMonitor: ", e);
      }
    }
  }
  
  public FSImage getFSImage() {
    return dir.fsImage;
  }

  public FSEditLog getEditLog() {
    return getFSImage().getEditLog();
  }    

  private void checkBlock(ExtendedBlock block) throws IOException {
    if (block != null && !this.blockPoolId.equals(block.getBlockPoolId())) {
      throw new IOException("Unexpected BlockPoolId " + block.getBlockPoolId()
          + " - expected " + blockPoolId);
    }
  }

  @Metric({"MissingBlocks", "Number of missing blocks"})
  public long getMissingBlocksCount() {
    // not locking
    return blockManager.getMissingBlocksCount();
  }
  
  @Metric({"ExpiredHeartbeats", "Number of expired heartbeats"})
  public int getExpiredHeartbeats() {
    return datanodeStatistics.getExpiredHeartbeats();
  }

  /** @see ClientProtocol#getStats() */
  long[] getStats() {
    final long[] stats = datanodeStatistics.getStats();
    stats[ClientProtocol.GET_STATS_UNDER_REPLICATED_IDX] = getUnderReplicatedBlocks();
    stats[ClientProtocol.GET_STATS_CORRUPT_BLOCKS_IDX] = getCorruptReplicaBlocks();
    stats[ClientProtocol.GET_STATS_MISSING_BLOCKS_IDX] = getMissingBlocksCount();
    return stats;
  }

  /**
   * Total raw bytes including non-dfs used space.
   */
  @Override // FSNamesystemMBean
  public long getCapacityTotal() {
    return datanodeStatistics.getCapacityTotal();
  }

  @Metric
  public float getCapacityTotalGB() {
    return DFSUtil.roundBytesToGB(getCapacityTotal());
  }

  /**
   * Total used space by data nodes
   */
  @Override // FSNamesystemMBean
  public long getCapacityUsed() {
    return datanodeStatistics.getCapacityUsed();
  }

  @Metric
  public float getCapacityUsedGB() {
    return DFSUtil.roundBytesToGB(getCapacityUsed());
  }

  @Override
  public long getCapacityRemaining() {
    return datanodeStatistics.getCapacityRemaining();
  }

  @Metric
  public float getCapacityRemainingGB() {
    return DFSUtil.roundBytesToGB(getCapacityRemaining());
  }

  /**
   * Total number of connections.
   */
  @Override // FSNamesystemMBean
  @Metric
  public int getTotalLoad() {
    return datanodeStatistics.getXceiverCount();
  }

  int getNumberOfDatanodes(DatanodeReportType type) {
    readLock();
    try {
      return getBlockManager().getDatanodeManager().getDatanodeListForReport(
          type).size(); 
    } finally {
      readUnlock();
    }
  }

  DatanodeInfo[] datanodeReport(final DatanodeReportType type
      ) throws AccessControlException {
    checkSuperuserPrivilege();
    readLock();
    try {
      final DatanodeManager dm = getBlockManager().getDatanodeManager();      
      final List<DatanodeDescriptor> results = dm.getDatanodeListForReport(type);

      DatanodeInfo[] arr = new DatanodeInfo[results.size()];
      for (int i=0; i<arr.length; i++) {
        arr[i] = new DatanodeInfo(results.get(i));
      }
      return arr;
    } finally {
      readUnlock();
    }
  }

  /**
   * Save namespace image.
   * This will save current namespace into fsimage file and empty edits file.
   * Requires superuser privilege and safe mode.
   * 
   * @throws AccessControlException if superuser privilege is violated.
   * @throws IOException if 
   */
  void saveNamespace() throws AccessControlException, IOException {
    readLock();
    try {
      checkSuperuserPrivilege();
      if (!isInSafeMode()) {
        throw new IOException("Safe mode should be turned ON " +
                              "in order to create namespace image.");
      }
      getFSImage().saveNamespace(this);
      LOG.info("New namespace image has been created.");
    } finally {
      readUnlock();
    }
  }
  
  /**
   * Cancel an ongoing saveNamespace operation and wait for its
   * threads to exit, if one is currently in progress.
   *
   * If no such operation is in progress, this call does nothing.
   *
   * @param reason a reason to be communicated to the caller saveNamespace 
   * @throws IOException
   */
  void cancelSaveNamespace(String reason) throws IOException {
    readLock();
    try {
      checkSuperuserPrivilege();
      getFSImage().cancelSaveNamespace(reason);
    } catch (InterruptedException e) {
      throw new IOException(e);
    } finally {
      readUnlock();
    }
  }
  
  /**
   * Enables/Disables/Checks restoring failed storage replicas if the storage becomes available again.
   * Requires superuser privilege.
   * 
   * @throws AccessControlException if superuser privilege is violated.
   */
  boolean restoreFailedStorage(String arg) throws AccessControlException {
    writeLock();
    try {
      checkSuperuserPrivilege();
      
      // if it is disabled - enable it and vice versa.
      if(arg.equals("check"))
        return getFSImage().getStorage().getRestoreFailedStorage();
      
      boolean val = arg.equals("true");  // false if not
      getFSImage().getStorage().setRestoreFailedStorage(val);
      
      return val;
    } finally {
      writeUnlock();
    }
  }

  Date getStartTime() {
    return new Date(systemStart); 
  }
    
  void finalizeUpgrade() throws IOException {
    checkSuperuserPrivilege();
    getFSImage().finalizeUpgrade();
  }

  /**
   * SafeModeInfo contains information related to the safe mode.
   * <p>
   * An instance of {@link SafeModeInfo} is created when the name node
   * enters safe mode.
   * <p>
   * During name node startup {@link SafeModeInfo} counts the number of
   * <em>safe blocks</em>, those that have at least the minimal number of
   * replicas, and calculates the ratio of safe blocks to the total number
   * of blocks in the system, which is the size of blocks in
   * {@link FSNamesystem#blockManager}. When the ratio reaches the
   * {@link #threshold} it starts the {@link SafeModeMonitor} daemon in order
   * to monitor whether the safe mode {@link #extension} is passed.
   * Then it leaves safe mode and destroys itself.
   * <p>
   * If safe mode is turned on manually then the number of safe blocks is
   * not tracked because the name node is not intended to leave safe mode
   * automatically in the case.
   *
   * @see ClientProtocol#setSafeMode(HdfsConstants.SafeModeAction)
   * @see SafeModeMonitor
   */
  class SafeModeInfo {
    // configuration fields
    /** Safe mode threshold condition %.*/
    private double threshold;
    /** Safe mode minimum number of datanodes alive */
    private int datanodeThreshold;
    /** Safe mode extension after the threshold. */
    private int extension;
    /** Min replication required by safe mode. */
    private int safeReplication;
    /** threshold for populating needed replication queues */
    private double replQueueThreshold;
      
    // internal fields
    /** Time when threshold was reached.
     * 
     * <br>-1 safe mode is off
     * <br> 0 safe mode is on, but threshold is not reached yet 
     */
    private long reached = -1;  
    /** Total number of blocks. */
    int blockTotal; 
    /** Number of safe blocks. */
    private int blockSafe;
    /** Number of blocks needed to satisfy safe mode threshold condition */
    private int blockThreshold;
    /** Number of blocks needed before populating replication queues */
    private int blockReplQueueThreshold;
    /** time of the last status printout */
    private long lastStatusReport = 0;
    /** flag indicating whether replication queues have been initialized */
    private boolean initializedReplQueues = false;
    /** Was safemode entered automatically because available resources were low. */
    private boolean resourcesLow = false;
    
    /**
     * Creates SafeModeInfo when the name node enters
     * automatic safe mode at startup.
     *  
     * @param conf configuration
     */
    private SafeModeInfo(Configuration conf) {
      this.threshold = conf.getFloat(DFS_NAMENODE_SAFEMODE_THRESHOLD_PCT_KEY,
          DFS_NAMENODE_SAFEMODE_THRESHOLD_PCT_DEFAULT);
      if(threshold > 1.0) {
        LOG.warn("The threshold value should't be greater than 1, threshold: " + threshold);
      }
      this.datanodeThreshold = conf.getInt(
        DFS_NAMENODE_SAFEMODE_MIN_DATANODES_KEY,
        DFS_NAMENODE_SAFEMODE_MIN_DATANODES_DEFAULT);
      this.extension = conf.getInt(DFS_NAMENODE_SAFEMODE_EXTENSION_KEY, 0);
      this.safeReplication = conf.getInt(DFS_NAMENODE_REPLICATION_MIN_KEY, 
                                         DFS_NAMENODE_REPLICATION_MIN_DEFAULT);
      // default to safe mode threshold (i.e., don't populate queues before leaving safe mode)
      this.replQueueThreshold = 
        conf.getFloat(DFS_NAMENODE_REPL_QUEUE_THRESHOLD_PCT_KEY,
                      (float) threshold);
      this.blockTotal = 0; 
      this.blockSafe = 0;
    }

    /**
     * Creates SafeModeInfo when safe mode is entered manually, or because
     * available resources are low.
     *
     * The {@link #threshold} is set to 1.5 so that it could never be reached.
     * {@link #blockTotal} is set to -1 to indicate that safe mode is manual.
     * 
     * @see SafeModeInfo
     */
    private SafeModeInfo(boolean resourcesLow) {
      this.threshold = 1.5f;  // this threshold can never be reached
      this.datanodeThreshold = Integer.MAX_VALUE;
      this.extension = Integer.MAX_VALUE;
      this.safeReplication = Short.MAX_VALUE + 1; // more than maxReplication
      this.replQueueThreshold = 1.5f; // can never be reached
      this.blockTotal = -1;
      this.blockSafe = -1;
      this.reached = -1;
      this.resourcesLow = resourcesLow;
      enter();
      reportStatus("STATE* Safe mode is ON.", true);
    }
      
    /**
     * Check if safe mode is on.
     * @return true if in safe mode
     */
    private synchronized boolean isOn() {
      assert isConsistent() : " SafeMode: Inconsistent filesystem state: "
        + "Total num of blocks, active blocks, or "
        + "total safe blocks don't match.";
      return this.reached >= 0;
    }
      
    /**
     * Check if we are populating replication queues.
     */
    private synchronized boolean isPopulatingReplQueues() {
      return initializedReplQueues;
    }

    /**
     * Enter safe mode.
     */
    private void enter() {
      this.reached = 0;
    }
      
    /**
     * Leave safe mode.
     * <p>
     * Switch to manual safe mode if distributed upgrade is required.<br>
     * Check for invalid, under- & over-replicated blocks in the end of startup.
     */
    private synchronized void leave(boolean checkForUpgrades) {
      if(checkForUpgrades) {
        // verify whether a distributed upgrade needs to be started
        boolean needUpgrade = false;
        try {
          needUpgrade = upgradeManager.startUpgrade();
        } catch(IOException e) {
          FSNamesystem.LOG.error("IOException in startDistributedUpgradeIfNeeded", e);
        }
        if(needUpgrade) {
          // switch to manual safe mode
          safeMode = new SafeModeInfo(false);
          return;
        }
      }
      // if not done yet, initialize replication queues
      if (!isPopulatingReplQueues()) {
        initializeReplQueues();
      }
      long timeInSafemode = now() - systemStart;
      NameNode.stateChangeLog.info("STATE* Leaving safe mode after " 
                                    + timeInSafemode/1000 + " secs.");
      NameNode.getNameNodeMetrics().setSafeModeTime((int) timeInSafemode);
      
      if (reached >= 0) {
        NameNode.stateChangeLog.info("STATE* Safe mode is OFF."); 
      }
      reached = -1;
      safeMode = null;
      final NetworkTopology nt = blockManager.getDatanodeManager().getNetworkTopology();
      NameNode.stateChangeLog.info("STATE* Network topology has "
          + nt.getNumOfRacks() + " racks and "
          + nt.getNumOfLeaves() + " datanodes");
      NameNode.stateChangeLog.info("STATE* UnderReplicatedBlocks has "
          + blockManager.numOfUnderReplicatedBlocks() + " blocks");
    }

    /**
     * Initialize replication queues.
     */
    private synchronized void initializeReplQueues() {
      LOG.info("initializing replication queues");
      if (isPopulatingReplQueues()) {
        LOG.warn("Replication queues already initialized.");
      }
      long startTimeMisReplicatedScan = now();
      blockManager.processMisReplicatedBlocks();
      initializedReplQueues = true;
      NameNode.stateChangeLog.info("STATE* Replication Queue initialization "
          + "scan for invalid, over- and under-replicated blocks "
          + "completed in " + (now() - startTimeMisReplicatedScan)
          + " msec");
    }

    /**
     * Check whether we have reached the threshold for 
     * initializing replication queues.
     */
    private synchronized boolean canInitializeReplQueues() {
      return blockSafe >= blockReplQueueThreshold;
    }
      
    /** 
     * Safe mode can be turned off iff 
     * the threshold is reached and 
     * the extension time have passed.
     * @return true if can leave or false otherwise.
     */
    private synchronized boolean canLeave() {
      if (reached == 0)
        return false;
      if (now() - reached < extension) {
        reportStatus("STATE* Safe mode ON.", false);
        return false;
      }
      return !needEnter();
    }
      
    /** 
     * There is no need to enter safe mode 
     * if DFS is empty or {@link #threshold} == 0
     */
    private boolean needEnter() {
      return (threshold != 0 && blockSafe < blockThreshold) ||
        (getNumLiveDataNodes() < datanodeThreshold) ||
        (!nameNodeHasResourcesAvailable());
    }
      
    /**
     * Check and trigger safe mode if needed. 
     */
    private void checkMode() {
      if (needEnter()) {
        enter();
        // check if we are ready to initialize replication queues
        if (canInitializeReplQueues() && !isPopulatingReplQueues()) {
          initializeReplQueues();
        }
        reportStatus("STATE* Safe mode ON.", false);
        return;
      }
      // the threshold is reached
      if (!isOn() ||                           // safe mode is off
          extension <= 0 || threshold <= 0) {  // don't need to wait
        this.leave(true); // leave safe mode
        return;
      }
      if (reached > 0) {  // threshold has already been reached before
        reportStatus("STATE* Safe mode ON.", false);
        return;
      }
      // start monitor
      reached = now();
      smmthread = new Daemon(new SafeModeMonitor());
      smmthread.start();
      reportStatus("STATE* Safe mode extension entered.", true);

      // check if we are ready to initialize replication queues
      if (canInitializeReplQueues() && !isPopulatingReplQueues()) {
        initializeReplQueues();
      }
    }
      
    /**
     * Set total number of blocks.
     */
    private synchronized void setBlockTotal(int total) {
      this.blockTotal = total;
      this.blockThreshold = (int) (blockTotal * threshold);
      this.blockReplQueueThreshold = 
        (int) (blockTotal * replQueueThreshold);
      checkMode();
    }
      
    /**
     * Increment number of safe blocks if current block has 
     * reached minimal replication.
     * @param replication current replication 
     */
    private synchronized void incrementSafeBlockCount(short replication) {
      if (replication == safeReplication)
        this.blockSafe++;
      checkMode();
    }
      
    /**
     * Decrement number of safe blocks if current block has 
     * fallen below minimal replication.
     * @param replication current replication 
     */
    private synchronized void decrementSafeBlockCount(short replication) {
      if (replication == safeReplication-1)
        this.blockSafe--;
      checkMode();
    }

    /**
     * Check if safe mode was entered manually or automatically (at startup, or
     * when disk space is low).
     */
    private boolean isManual() {
      return extension == Integer.MAX_VALUE && !resourcesLow;
    }

    /**
     * Set manual safe mode.
     */
    private synchronized void setManual() {
      extension = Integer.MAX_VALUE;
    }

    /**
     * Check if safe mode was entered due to resources being low.
     */
    private boolean areResourcesLow() {
      return resourcesLow;
    }

    /**
     * Set that resources are low for this instance of safe mode.
     */
    private void setResourcesLow() {
      resourcesLow = true;
    }

    /**
     * A tip on how safe mode is to be turned off: manually or automatically.
     */
    String getTurnOffTip() {
      if(reached < 0)
        return "Safe mode is OFF.";
      String leaveMsg = "";
      if (areResourcesLow()) {
        leaveMsg = "Resources are low on NN. Safe mode must be turned off manually";
      } else {
        leaveMsg = "Safe mode will be turned off automatically";
      }
      if(isManual()) {
        if(upgradeManager.getUpgradeState())
          return leaveMsg + " upon completion of " + 
            "the distributed upgrade: upgrade progress = " + 
            upgradeManager.getUpgradeStatus() + "%";
        leaveMsg = "Use \"hdfs dfsadmin -safemode leave\" to turn safe mode off";
      }

      if(blockTotal < 0)
        return leaveMsg + ".";

      int numLive = getNumLiveDataNodes();
      String msg = "";
      if (reached == 0) {
        if (blockSafe < blockThreshold) {
          msg += String.format(
            "The reported blocks %d needs additional %d"
            + " blocks to reach the threshold %.4f of total blocks %d.",
            blockSafe, (blockThreshold - blockSafe) + 1, threshold, blockTotal);
        }
        if (numLive < datanodeThreshold) {
          if (!"".equals(msg)) {
            msg += "\n";
          }
          msg += String.format(
            "The number of live datanodes %d needs an additional %d live "
            + "datanodes to reach the minimum number %d.",
            numLive, (datanodeThreshold - numLive) + 1 , datanodeThreshold);
        }
        msg += " " + leaveMsg;
      } else {
        msg = String.format("The reported blocks %d has reached the threshold"
            + " %.4f of total blocks %d.", blockSafe, threshold, 
            blockTotal);

        if (datanodeThreshold > 0) {
          msg += String.format(" The number of live datanodes %d has reached "
                               + "the minimum number %d.",
                               numLive, datanodeThreshold);
        }
        msg += " " + leaveMsg;
      }
      if(reached == 0 || isManual()) {  // threshold is not reached or manual       
        return msg + ".";
      }
      // extension period is in progress
      return msg + " in " + Math.abs(reached + extension - now()) / 1000
          + " seconds.";
    }

    /**
     * Print status every 20 seconds.
     */
    private void reportStatus(String msg, boolean rightNow) {
      long curTime = now();
      if(!rightNow && (curTime - lastStatusReport < 20 * 1000))
        return;
      NameNode.stateChangeLog.info(msg + " \n" + getTurnOffTip());
      lastStatusReport = curTime;
    }

    @Override
    public String toString() {
      String resText = "Current safe blocks = " 
        + blockSafe 
        + ". Target blocks = " + blockThreshold + " for threshold = %" + threshold
        + ". Minimal replication = " + safeReplication + ".";
      if (reached > 0) 
        resText += " Threshold was reached " + new Date(reached) + ".";
      return resText;
    }
      
    /**
     * Checks consistency of the class state.
     * This is costly and currently called only in assert.
     * @throws IOException 
     */
    private boolean isConsistent() {
      if (blockTotal == -1 && blockSafe == -1) {
        return true; // manual safe mode
      }
      int activeBlocks = blockManager.getActiveBlockCount();
      return (blockTotal == activeBlocks) ||
        (blockSafe >= 0 && blockSafe <= blockTotal);
    }
  }
    
  /**
   * Periodically check whether it is time to leave safe mode.
   * This thread starts when the threshold level is reached.
   *
   */
  class SafeModeMonitor implements Runnable {
    /** interval in msec for checking safe mode: {@value} */
    private static final long recheckInterval = 1000;
      
    /**
     */
    public void run() {
      while (fsRunning && (safeMode != null && !safeMode.canLeave())) {
        try {
          Thread.sleep(recheckInterval);
        } catch (InterruptedException ie) {
        }
      }
      if (!fsRunning) {
        LOG.info("NameNode is being shutdown, exit SafeModeMonitor thread. ");
      } else {
        // leave safe mode and stop the monitor
        try {
          leaveSafeMode(true);
        } catch(SafeModeException es) { // should never happen
          String msg = "SafeModeMonitor may not run during distributed upgrade.";
          assert false : msg;
          throw new RuntimeException(msg, es);
        }
      }
      smmthread = null;
    }
  }
    
  boolean setSafeMode(SafeModeAction action) throws IOException {
    if (action != SafeModeAction.SAFEMODE_GET) {
      checkSuperuserPrivilege();
      switch(action) {
      case SAFEMODE_LEAVE: // leave safe mode
        leaveSafeMode(false);
        break;
      case SAFEMODE_ENTER: // enter safe mode
        enterSafeMode(false);
        break;
      }
    }
    return isInSafeMode();
  }

  @Override
  public void checkSafeMode() {
    // safeMode is volatile, and may be set to null at any time
    SafeModeInfo safeMode = this.safeMode;
    if (safeMode != null) {
      safeMode.checkMode();
    }
  }

  @Override
  public boolean isInSafeMode() {
    // safeMode is volatile, and may be set to null at any time
    SafeModeInfo safeMode = this.safeMode;
    if (safeMode == null)
      return false;
    return safeMode.isOn();
  }

  @Override
  public boolean isInStartupSafeMode() {
    // safeMode is volatile, and may be set to null at any time
    SafeModeInfo safeMode = this.safeMode;
    if (safeMode == null)
      return false;
    return !safeMode.isManual() && safeMode.isOn();
  }

  @Override
  public boolean isPopulatingReplQueues() {
    // safeMode is volatile, and may be set to null at any time
    SafeModeInfo safeMode = this.safeMode;
    if (safeMode == null)
      return true;
    return safeMode.isPopulatingReplQueues();
  }
    
  @Override
  public void incrementSafeBlockCount(int replication) {
    // safeMode is volatile, and may be set to null at any time
    SafeModeInfo safeMode = this.safeMode;
    if (safeMode == null)
      return;
    safeMode.incrementSafeBlockCount((short)replication);
  }

  @Override
  public void decrementSafeBlockCount(Block b) {
    // safeMode is volatile, and may be set to null at any time
    SafeModeInfo safeMode = this.safeMode;
    if (safeMode == null) // mostly true
      return;
    safeMode.decrementSafeBlockCount((short)blockManager.countNodes(b).liveReplicas());
  }

  /**
   * Set the total number of blocks in the system. 
   */
  void setBlockTotal() {
    // safeMode is volatile, and may be set to null at any time
    SafeModeInfo safeMode = this.safeMode;
    if (safeMode == null)
      return;
    safeMode.setBlockTotal((int)getCompleteBlocksTotal());
  }

  /**
   * Get the total number of blocks in the system. 
   */
  @Override // FSNamesystemMBean
  @Metric
  public long getBlocksTotal() {
    return blockManager.getTotalBlocks();
  }

  /**
   * Get the total number of COMPLETE blocks in the system.
   * For safe mode only complete blocks are counted.
   */
  private long getCompleteBlocksTotal() {
    // Calculate number of blocks under construction
    long numUCBlocks = 0;
    readLock();
    try {
      for (Lease lease : leaseManager.getSortedLeases()) {
        for (String path : lease.getPaths()) {
          INode node;
          try {
            node = dir.getFileINode(path);
          } catch (UnresolvedLinkException e) {
            throw new AssertionError("Lease files should reside on this FS");
          }
          assert node != null : "Found a lease for nonexisting file.";
          assert node.isUnderConstruction() :
            "Found a lease for file that is not under construction.";
          INodeFileUnderConstruction cons = (INodeFileUnderConstruction) node;
          BlockInfo[] blocks = cons.getBlocks();
          if(blocks == null)
            continue;
          for(BlockInfo b : blocks) {
            if(!b.isComplete())
              numUCBlocks++;
          }
        }
      }
      LOG.info("Number of blocks under construction: " + numUCBlocks);
      return getBlocksTotal() - numUCBlocks;
    } finally {
      readUnlock();
    }
  }

  /**
   * Enter safe mode manually.
   * @throws IOException
   */
  void enterSafeMode(boolean resourcesLow) throws IOException {
    writeLock();
    try {
    // Ensure that any concurrent operations have been fully synced
    // before entering safe mode. This ensures that the FSImage
    // is entirely stable on disk as soon as we're in safe mode.
    getEditLog().logSyncAll();
    if (!isInSafeMode()) {
      safeMode = new SafeModeInfo(resourcesLow);
      return;
    }
    if (resourcesLow) {
      safeMode.setResourcesLow();
    }
    safeMode.setManual();
    getEditLog().logSyncAll();
    NameNode.stateChangeLog.info("STATE* Safe mode is ON. " 
                                + safeMode.getTurnOffTip());
    } finally {
      writeUnlock();
    }
  }

  /**
   * Leave safe mode.
   * @throws IOException
   */
  void leaveSafeMode(boolean checkForUpgrades) throws SafeModeException {
    writeLock();
    try {
      if (!isInSafeMode()) {
        NameNode.stateChangeLog.info("STATE* Safe mode is already OFF."); 
        return;
      }
      if(upgradeManager.getUpgradeState())
        throw new SafeModeException("Distributed upgrade is in progress",
                                    safeMode);
      safeMode.leave(checkForUpgrades);
    } finally {
      writeUnlock();
    }
  }
    
  String getSafeModeTip() {
    readLock();
    try {
      if (!isInSafeMode()) {
        return "";
      }
      return safeMode.getTurnOffTip();
    } finally {
      readUnlock();
    }
  }

  CheckpointSignature rollEditLog() throws IOException {
    writeLock();
    try {
      if (isInSafeMode()) {
        throw new SafeModeException("Log not rolled", safeMode);
      }
      LOG.info("Roll Edit Log from " + Server.getRemoteAddress());
      return getFSImage().rollEditLog();
    } finally {
      writeUnlock();
    }
  }

  NamenodeCommand startCheckpoint(
                                NamenodeRegistration bnReg, // backup node
                                NamenodeRegistration nnReg) // active name-node
  throws IOException {
    writeLock();
    try {
      if (isInSafeMode()) {
        throw new SafeModeException("Checkpoint not started", safeMode);
      }
      LOG.info("Start checkpoint for " + bnReg.getAddress());
      NamenodeCommand cmd = getFSImage().startCheckpoint(bnReg, nnReg);
      getEditLog().logSync();
      return cmd;
    } finally {
      writeUnlock();
    }
  }

  void endCheckpoint(NamenodeRegistration registration,
                            CheckpointSignature sig) throws IOException {
    readLock();
    try {
      if (isInSafeMode()) {
        throw new SafeModeException("Checkpoint not ended", safeMode);
      }
      LOG.info("End checkpoint for " + registration.getAddress());
      getFSImage().endCheckpoint(sig);
    } finally {
      readUnlock();
    }
  }

  /**
   * Returns whether the given block is one pointed-to by a file.
   */
  private boolean isValidBlock(Block b) {
    return (blockManager.getINode(b) != null);
  }

  // Distributed upgrade manager
  final UpgradeManagerNamenode upgradeManager = new UpgradeManagerNamenode(this);

  UpgradeStatusReport distributedUpgradeProgress(UpgradeAction action 
                                                 ) throws IOException {
    return upgradeManager.distributedUpgradeProgress(action);
  }

  UpgradeCommand processDistributedUpgradeCommand(UpgradeCommand comm) throws IOException {
    return upgradeManager.processUpgradeCommand(comm);
  }

  PermissionStatus createFsOwnerPermissions(FsPermission permission) {
    return new PermissionStatus(fsOwner.getShortUserName(), supergroup, permission);
  }

  private FSPermissionChecker checkOwner(String path
      ) throws AccessControlException, UnresolvedLinkException {
    return checkPermission(path, true, null, null, null, null);
  }

  private FSPermissionChecker checkPathAccess(String path, FsAction access
      ) throws AccessControlException, UnresolvedLinkException {
    return checkPermission(path, false, null, null, access, null);
  }

  private FSPermissionChecker checkParentAccess(String path, FsAction access
      ) throws AccessControlException, UnresolvedLinkException {
    return checkPermission(path, false, null, access, null, null);
  }

  private FSPermissionChecker checkAncestorAccess(String path, FsAction access
      ) throws AccessControlException, UnresolvedLinkException {
    return checkPermission(path, false, access, null, null, null);
  }

  private FSPermissionChecker checkTraverse(String path
      ) throws AccessControlException, UnresolvedLinkException {
    return checkPermission(path, false, null, null, null, null);
  }

  @Override
  public void checkSuperuserPrivilege() throws AccessControlException {
    if (isPermissionEnabled) {
      FSPermissionChecker.checkSuperuserPrivilege(fsOwner, supergroup);
    }
  }

  /**
   * Check whether current user have permissions to access the path.
   * For more details of the parameters, see
   * {@link FSPermissionChecker#checkPermission(String, INodeDirectory, boolean, FsAction, FsAction, FsAction, FsAction)}.
   */
  private FSPermissionChecker checkPermission(String path, boolean doCheckOwner,
      FsAction ancestorAccess, FsAction parentAccess, FsAction access,
      FsAction subAccess) throws AccessControlException, UnresolvedLinkException {
    FSPermissionChecker pc = new FSPermissionChecker(
        fsOwner.getShortUserName(), supergroup);
    if (!pc.isSuper) {
      dir.waitForReady();
      readLock();
      try {
        pc.checkPermission(path, dir.rootDir, doCheckOwner,
            ancestorAccess, parentAccess, access, subAccess);
      } finally {
        readUnlock();
      } 
    }
    return pc;
  }

  /**
   * Check to see if we have exceeded the limit on the number
   * of inodes.
   */
  void checkFsObjectLimit() throws IOException {
    if (maxFsObjects != 0 &&
        maxFsObjects <= dir.totalInodes() + getBlocksTotal()) {
      throw new IOException("Exceeded the configured number of objects " +
                             maxFsObjects + " in the filesystem.");
    }
  }

  /**
   * Get the total number of objects in the system. 
   */
  long getMaxObjects() {
    return maxFsObjects;
  }

  @Override // FSNamesystemMBean
  @Metric
  public long getFilesTotal() {
    readLock();
    try {
      return this.dir.totalInodes();
    } finally {
      readUnlock();
    }
  }

  @Override // FSNamesystemMBean
  @Metric
  public long getPendingReplicationBlocks() {
    return blockManager.getPendingReplicationBlocksCount();
  }

  @Override // FSNamesystemMBean
  @Metric
  public long getUnderReplicatedBlocks() {
    return blockManager.getUnderReplicatedBlocksCount();
  }

  /** Returns number of blocks with corrupt replicas */
  @Metric({"CorruptBlocks", "Number of blocks with corrupt replicas"})
  public long getCorruptReplicaBlocks() {
    return blockManager.getCorruptReplicaBlocksCount();
  }

  @Override // FSNamesystemMBean
  @Metric
  public long getScheduledReplicationBlocks() {
    return blockManager.getScheduledReplicationBlocksCount();
  }

  @Metric
  public long getPendingDeletionBlocks() {
    return blockManager.getPendingDeletionBlocksCount();
  }

  @Metric
  public long getExcessBlocks() {
    return blockManager.getExcessBlocksCount();
  }
  
  @Metric
  public int getBlockCapacity() {
    return blockManager.getCapacity();
  }

  @Override // FSNamesystemMBean
  public String getFSState() {
    return isInSafeMode() ? "safeMode" : "Operational";
  }
  
  private ObjectName mbeanName;

  /**
   * Register the FSNamesystem MBean using the name
   *        "hadoop:service=NameNode,name=FSNamesystemState"
   */
  private void registerMBean() {
    // We can only implement one MXBean interface, so we keep the old one.
    try {
      StandardMBean bean = new StandardMBean(this, FSNamesystemMBean.class);
      mbeanName = MBeans.register("NameNode", "FSNamesystemState", bean);
    } catch (NotCompliantMBeanException e) {
      throw new RuntimeException("Bad MBean setup", e);
    }

    LOG.info("Registered FSNamesystemState MBean");
  }

  /**
   * shutdown FSNamesystem
   */
  void shutdown() {
    if (mbeanName != null)
      MBeans.unregister(mbeanName);
  }
  

  @Override // FSNamesystemMBean
  public int getNumLiveDataNodes() {
    return getBlockManager().getDatanodeManager().getNumLiveDataNodes();
  }

  @Override // FSNamesystemMBean
  public int getNumDeadDataNodes() {
    return getBlockManager().getDatanodeManager().getNumDeadDataNodes();
  }

  /**
   * Sets the generation stamp for this filesystem
   */
  void setGenerationStamp(long stamp) {
    generationStamp.setStamp(stamp);
    notifyGenStampUpdate(stamp);
  }

  /**
   * Gets the generation stamp for this filesystem
   */
  long getGenerationStamp() {
    return generationStamp.getStamp();
  }

  /**
   * Increments, logs and then returns the stamp
   */
  private long nextGenerationStamp() throws SafeModeException {
    assert hasWriteLock();
    if (isInSafeMode()) {
      throw new SafeModeException(
          "Cannot get next generation stamp", safeMode);
    }
    long gs = generationStamp.nextStamp();
    getEditLog().logGenerationStamp(gs);
    // NB: callers sync the log
    return gs;
  }

  private INodeFileUnderConstruction checkUCBlock(ExtendedBlock block,
      String clientName) throws IOException {
    assert hasWriteLock();
    if (isInSafeMode()) {
      throw new SafeModeException("Cannot get a new generation stamp and an " +
                                "access token for block " + block, safeMode);
    }
    
    // check stored block state
    BlockInfo storedBlock = blockManager.getStoredBlock(ExtendedBlock.getLocalBlock(block));
    if (storedBlock == null || 
        storedBlock.getBlockUCState() != BlockUCState.UNDER_CONSTRUCTION) {
        throw new IOException(block + 
            " does not exist or is not under Construction" + storedBlock);
    }
    
    // check file inode
    INodeFile file = storedBlock.getINode();
    if (file==null || !file.isUnderConstruction()) {
      throw new IOException("The file " + storedBlock + 
          " belonged to does not exist or it is not under construction.");
    }
    
    // check lease
    INodeFileUnderConstruction pendingFile = (INodeFileUnderConstruction)file;
    if (clientName == null || !clientName.equals(pendingFile.getClientName())) {
      throw new LeaseExpiredException("Lease mismatch: " + block + 
          " is accessed by a non lease holder " + clientName); 
    }

    return pendingFile;
  }
  
  /**
   * Get a new generation stamp together with an access token for 
   * a block under construction
   * 
   * This method is called for recovering a failed pipeline or setting up
   * a pipeline to append to a block.
   * 
   * @param block a block
   * @param clientName the name of a client
   * @return a located block with a new generation stamp and an access token
   * @throws IOException if any error occurs
   */
  LocatedBlock updateBlockForPipeline(ExtendedBlock block, 
      String clientName) throws IOException {
    LocatedBlock locatedBlock;
    writeLock();
    try {
      // check vadility of parameters
      checkUCBlock(block, clientName);
  
      // get a new generation stamp and an access token
      block.setGenerationStamp(nextGenerationStamp());
      locatedBlock = new LocatedBlock(block, new DatanodeInfo[0]);
      blockManager.setBlockToken(locatedBlock, AccessMode.WRITE);
    } finally {
      writeUnlock();
    }
    // Ensure we record the new generation stamp
    getEditLog().logSync();
    return locatedBlock;
  }
  
  /**
   * Update a pipeline for a block under construction
   * 
   * @param clientName the name of the client
   * @param oldblock and old block
   * @param newBlock a new block with a new generation stamp and length
   * @param newNodes datanodes in the pipeline
   * @throws IOException if any error occurs
   */
  void updatePipeline(String clientName, ExtendedBlock oldBlock, 
      ExtendedBlock newBlock, DatanodeID[] newNodes)
      throws IOException {
    writeLock();
    try {
      if (isInSafeMode()) {
        throw new SafeModeException("Pipeline not updated", safeMode);
      }
      assert newBlock.getBlockId()==oldBlock.getBlockId() : newBlock + " and "
        + oldBlock + " has different block identifier";
      LOG.info("updatePipeline(block=" + oldBlock
               + ", newGenerationStamp=" + newBlock.getGenerationStamp()
               + ", newLength=" + newBlock.getNumBytes()
               + ", newNodes=" + Arrays.asList(newNodes)
               + ", clientName=" + clientName
               + ")");
      updatePipelineInternal(clientName, oldBlock, newBlock, newNodes);
    } finally {
      writeUnlock();
    }
    if (supportAppends) {
      getEditLog().logSync();
    }
    LOG.info("updatePipeline(" + oldBlock + ") successfully to " + newBlock);
  }

  /** @see updatePipeline(String, ExtendedBlock, ExtendedBlock, DatanodeID[]) */
  private void updatePipelineInternal(String clientName, ExtendedBlock oldBlock, 
      ExtendedBlock newBlock, DatanodeID[] newNodes)
      throws IOException {
    assert hasWriteLock();
    // check the vadility of the block and lease holder name
    final INodeFileUnderConstruction pendingFile = 
      checkUCBlock(oldBlock, clientName);
    final BlockInfoUnderConstruction blockinfo = pendingFile.getLastBlock();

    // check new GS & length: this is not expected
    if (newBlock.getGenerationStamp() <= blockinfo.getGenerationStamp() ||
        newBlock.getNumBytes() < blockinfo.getNumBytes()) {
      String msg = "Update " + oldBlock + " (len = " + 
        blockinfo.getNumBytes() + ") to an older state: " + newBlock + 
        " (len = " + newBlock.getNumBytes() +")";
      LOG.warn(msg);
      throw new IOException(msg);
    }

    // Update old block with the new generation stamp and new length
    blockinfo.setGenerationStamp(newBlock.getGenerationStamp());
    blockinfo.setNumBytes(newBlock.getNumBytes());

    // find the DatanodeDescriptor objects
    final DatanodeManager dm = getBlockManager().getDatanodeManager();
    DatanodeDescriptor[] descriptors = null;
    if (newNodes.length > 0) {
      descriptors = new DatanodeDescriptor[newNodes.length];
      for(int i = 0; i < newNodes.length; i++) {
        descriptors[i] = dm.getDatanode(newNodes[i]);
      }
    }
    blockinfo.setExpectedLocations(descriptors);

    // persist blocks only if append is supported
    String src = leaseManager.findPath(pendingFile);
    if (supportAppends) {
      dir.persistBlocks(src, pendingFile);
    }
  }

  // rename was successful. If any part of the renamed subtree had
  // files that were being written to, update with new filename.
  void unprotectedChangeLease(String src, String dst, HdfsFileStatus dinfo) {
    String overwrite;
    String replaceBy;
    assert hasWriteLock();

    boolean destinationExisted = true;
    if (dinfo == null) {
      destinationExisted = false;
    }

    if (destinationExisted && dinfo.isDir()) {
      Path spath = new Path(src);
      overwrite = spath.getParent().toString() + Path.SEPARATOR;
      replaceBy = dst + Path.SEPARATOR;
    } else {
      overwrite = src;
      replaceBy = dst;
    }

    leaseManager.changeLease(src, dst, overwrite, replaceBy);
  }
           
  /**
   * Serializes leases. 
   */
  void saveFilesUnderConstruction(DataOutputStream out) throws IOException {
    // This is run by an inferior thread of saveNamespace, which holds a read
    // lock on our behalf. If we took the read lock here, we could block
    // for fairness if a writer is waiting on the lock.
    synchronized (leaseManager) {
      out.writeInt(leaseManager.countPath()); // write the size

      for (Lease lease : leaseManager.getSortedLeases()) {
        for(String path : lease.getPaths()) {
          // verify that path exists in namespace
          INode node;
          try {
            node = dir.getFileINode(path);
          } catch (UnresolvedLinkException e) {
            throw new AssertionError("Lease files should reside on this FS");
          }
          if (node == null) {
            throw new IOException("saveLeases found path " + path +
                                  " but no matching entry in namespace.");
          }
          if (!node.isUnderConstruction()) {
            throw new IOException("saveLeases found path " + path +
                                  " but is not under construction.");
          }
          INodeFileUnderConstruction cons = (INodeFileUnderConstruction) node;
          FSImageSerialization.writeINodeUnderConstruction(out, cons, path);
        }
      }
    }
  }

  /**
   * Register a Backup name-node, verifying that it belongs
   * to the correct namespace, and adding it to the set of
   * active journals if necessary.
   * 
   * @param bnReg registration of the new BackupNode
   * @param nnReg registration of this NameNode
   * @throws IOException if the namespace IDs do not match
   */
  void registerBackupNode(NamenodeRegistration bnReg,
      NamenodeRegistration nnReg) throws IOException {
    writeLock();
    try {
      if(getFSImage().getStorage().getNamespaceID() 
         != bnReg.getNamespaceID())
        throw new IOException("Incompatible namespaceIDs: "
            + " Namenode namespaceID = "
            + getFSImage().getStorage().getNamespaceID() + "; "
            + bnReg.getRole() +
            " node namespaceID = " + bnReg.getNamespaceID());
      if (bnReg.getRole() == NamenodeRole.BACKUP) {
        getFSImage().getEditLog().registerBackupNode(
            bnReg, nnReg);
      }
    } finally {
      writeUnlock();
    }
  }

  /**
   * Release (unregister) backup node.
   * <p>
   * Find and remove the backup stream corresponding to the node.
   * @param registration
   * @throws IOException
   */
  void releaseBackupNode(NamenodeRegistration registration)
    throws IOException {
    writeLock();
    try {
      if(getFSImage().getStorage().getNamespaceID()
         != registration.getNamespaceID())
        throw new IOException("Incompatible namespaceIDs: "
            + " Namenode namespaceID = "
            + getFSImage().getStorage().getNamespaceID() + "; "
            + registration.getRole() +
            " node namespaceID = " + registration.getNamespaceID());
      getEditLog().releaseBackupStream(registration);
    } finally {
      writeUnlock();
    }
  }

  static class CorruptFileBlockInfo {
    String path;
    Block block;
    
    public CorruptFileBlockInfo(String p, Block b) {
      path = p;
      block = b;
    }
    
    public String toString() {
      return block.getBlockName() + "\t" + path;
    }
  }
  /**
   * @param path Restrict corrupt files to this portion of namespace.
   * @param startBlockAfter Support for continuation; the set of files we return
   *  back is ordered by blockid; startBlockAfter tells where to start from
   * @return a list in which each entry describes a corrupt file/block
   * @throws AccessControlException
   * @throws IOException
   */
  Collection<CorruptFileBlockInfo> listCorruptFileBlocks(String path,
	String[] cookieTab) throws IOException {

    readLock();
    try {
      if (!isPopulatingReplQueues()) {
        throw new IOException("Cannot run listCorruptFileBlocks because " +
                              "replication queues have not been initialized.");
      }
      checkSuperuserPrivilege();
      // print a limited # of corrupt files per call
      int count = 0;
      ArrayList<CorruptFileBlockInfo> corruptFiles = new ArrayList<CorruptFileBlockInfo>();

      final Iterator<Block> blkIterator = blockManager.getCorruptReplicaBlockIterator();

      if (cookieTab == null) {
        cookieTab = new String[] { null };
      }
      int skip = getIntCookie(cookieTab[0]);
      for (int i = 0; i < skip && blkIterator.hasNext(); i++) {
        blkIterator.next();
      }

      while (blkIterator.hasNext()) {
        Block blk = blkIterator.next();
        INode inode = blockManager.getINode(blk);
        skip++;
        if (inode != null && blockManager.countNodes(blk).liveReplicas() == 0) {
          String src = FSDirectory.getFullPathName(inode);
          if (src.startsWith(path)){
            corruptFiles.add(new CorruptFileBlockInfo(src, blk));
            count++;
            if (count >= DEFAULT_MAX_CORRUPT_FILEBLOCKS_RETURNED)
              break;
          }
        }
      }
      cookieTab[0] = String.valueOf(skip);
      LOG.info("list corrupt file blocks returned: " + count);
      return corruptFiles;
    } finally {
      readUnlock();
    }
  }

  /**
   * Convert string cookie to integer.
   */
  private static int getIntCookie(String cookie){
    int c;
    if(cookie == null){
      c = 0;
    } else {
      try{
        c = Integer.parseInt(cookie);
      }catch (NumberFormatException e) {
        c = 0;
      }
    }
    c = Math.max(0, c);
    return c;
  }

  /**
   * Create delegation token secret manager
   */
  private DelegationTokenSecretManager createDelegationTokenSecretManager(
      Configuration conf) {
    return new DelegationTokenSecretManager(conf.getLong(
        DFS_NAMENODE_DELEGATION_KEY_UPDATE_INTERVAL_KEY,
        DFS_NAMENODE_DELEGATION_KEY_UPDATE_INTERVAL_DEFAULT),
        conf.getLong(DFS_NAMENODE_DELEGATION_TOKEN_MAX_LIFETIME_KEY,
            DFS_NAMENODE_DELEGATION_TOKEN_MAX_LIFETIME_DEFAULT),
        conf.getLong(DFS_NAMENODE_DELEGATION_TOKEN_RENEW_INTERVAL_KEY,
            DFS_NAMENODE_DELEGATION_TOKEN_RENEW_INTERVAL_DEFAULT),
        DELEGATION_TOKEN_REMOVER_SCAN_INTERVAL, this);
  }

  /**
   * Returns the DelegationTokenSecretManager instance in the namesystem.
   * @return delegation token secret manager object
   */
  DelegationTokenSecretManager getDelegationTokenSecretManager() {
    return dtSecretManager;
  }

  /**
   * @param renewer
   * @return Token<DelegationTokenIdentifier>
   * @throws IOException
   */
  Token<DelegationTokenIdentifier> getDelegationToken(Text renewer)
      throws IOException {
    Token<DelegationTokenIdentifier> token;
    writeLock();
    try {
      if (isInSafeMode()) {
        throw new SafeModeException("Cannot issue delegation token", safeMode);
      }
      if (!isAllowedDelegationTokenOp()) {
        throw new IOException(
          "Delegation Token can be issued only with kerberos or web authentication");
      }
      if (dtSecretManager == null || !dtSecretManager.isRunning()) {
        LOG.warn("trying to get DT with no secret manager running");
        return null;
      }

      UserGroupInformation ugi = UserGroupInformation.getCurrentUser();
      String user = ugi.getUserName();
      Text owner = new Text(user);
      Text realUser = null;
      if (ugi.getRealUser() != null) {
        realUser = new Text(ugi.getRealUser().getUserName());
      }
      DelegationTokenIdentifier dtId = new DelegationTokenIdentifier(owner,
        renewer, realUser);
      token = new Token<DelegationTokenIdentifier>(
        dtId, dtSecretManager);
      long expiryTime = dtSecretManager.getTokenExpiryTime(dtId);
      getEditLog().logGetDelegationToken(dtId, expiryTime);
    } finally {
      writeUnlock();
    }
    getEditLog().logSync();
    return token;
  }

  /**
   * 
   * @param token
   * @return New expiryTime of the token
   * @throws InvalidToken
   * @throws IOException
   */
  long renewDelegationToken(Token<DelegationTokenIdentifier> token)
      throws InvalidToken, IOException {
    long expiryTime;
    writeLock();
    try {
      if (isInSafeMode()) {
        throw new SafeModeException("Cannot renew delegation token", safeMode);
      }
      if (!isAllowedDelegationTokenOp()) {
        throw new IOException(
            "Delegation Token can be renewed only with kerberos or web authentication");
      }
      String renewer = UserGroupInformation.getCurrentUser().getShortUserName();
      expiryTime = dtSecretManager.renewToken(token, renewer);
      DelegationTokenIdentifier id = new DelegationTokenIdentifier();
      ByteArrayInputStream buf = new ByteArrayInputStream(token.getIdentifier());
      DataInputStream in = new DataInputStream(buf);
      id.readFields(in);
      getEditLog().logRenewDelegationToken(id, expiryTime);
    } finally {
      writeUnlock();
    }
    getEditLog().logSync();
    return expiryTime;
  }

  /**
   * 
   * @param token
   * @throws IOException
   */
  void cancelDelegationToken(Token<DelegationTokenIdentifier> token)
      throws IOException {
    writeLock();
    try {
      if (isInSafeMode()) {
        throw new SafeModeException("Cannot cancel delegation token", safeMode);
      }
      String canceller = UserGroupInformation.getCurrentUser().getUserName();
      DelegationTokenIdentifier id = dtSecretManager
        .cancelToken(token, canceller);
      getEditLog().logCancelDelegationToken(id);
    } finally {
      writeUnlock();
    }
    getEditLog().logSync();
  }
  
  /**
   * @param out save state of the secret manager
   */
  void saveSecretManagerState(DataOutputStream out) throws IOException {
    dtSecretManager.saveSecretManagerState(out);
  }

  /**
   * @param in load the state of secret manager from input stream
   */
  void loadSecretManagerState(DataInputStream in) throws IOException {
    dtSecretManager.loadSecretManagerState(in);
  }

  /**
   * Log the updateMasterKey operation to edit logs
   * 
   * @param key new delegation key.
   */
  public void logUpdateMasterKey(DelegationKey key) throws IOException {
    writeLock();
    try {
      if (isInSafeMode()) {
        throw new SafeModeException(
          "Cannot log master key update in safe mode", safeMode);
      }
      getEditLog().logUpdateMasterKey(key);
    } finally {
      writeUnlock();
    }
    getEditLog().logSync();
  }
  
  private void logReassignLease(String leaseHolder, String src,
      String newHolder) throws IOException {
    writeLock();
    try {
      getEditLog().logReassignLease(leaseHolder, src, newHolder);
    } finally {
      writeUnlock();
    }
    getEditLog().logSync();
  }
  
  /**
   * 
   * @return true if delegation token operation is allowed
   */
  private boolean isAllowedDelegationTokenOp() throws IOException {
    AuthenticationMethod authMethod = getConnectionAuthenticationMethod();
    if (UserGroupInformation.isSecurityEnabled()
        && (authMethod != AuthenticationMethod.KERBEROS)
        && (authMethod != AuthenticationMethod.KERBEROS_SSL)
        && (authMethod != AuthenticationMethod.CERTIFICATE)) {
      return false;
    }
    return true;
  }
  
  /**
   * Returns authentication method used to establish the connection
   * @return AuthenticationMethod used to establish connection
   * @throws IOException
   */
  private AuthenticationMethod getConnectionAuthenticationMethod()
      throws IOException {
    UserGroupInformation ugi = UserGroupInformation.getCurrentUser();
    AuthenticationMethod authMethod = ugi.getAuthenticationMethod();
    if (authMethod == AuthenticationMethod.PROXY) {
      authMethod = ugi.getRealUser().getAuthenticationMethod();
    }
    return authMethod;
  }
  
  /**
   * Client invoked methods are invoked over RPC and will be in 
   * RPC call context even if the client exits.
   */
  private boolean isExternalInvocation() {
    return Server.isRpcInvocation();
  }
  
  /**
   * Log fsck event in the audit log 
   */
  void logFsckEvent(String src, InetAddress remoteAddress) throws IOException {
    if (auditLog.isInfoEnabled()) {
      logAuditEvent(UserGroupInformation.getCurrentUser(),
                    remoteAddress,
                    "fsck", src, null, null);
    }
  }
  /**
   * Register NameNodeMXBean
   */
  private void registerMXBean() {
    MBeans.register("NameNode", "NameNodeInfo", this);
  }

  /**
   * Class representing Namenode information for JMX interfaces
   */
  @Override // NameNodeMXBean
  public String getVersion() {
    return VersionInfo.getVersion();
  }

  @Override // NameNodeMXBean
  public long getUsed() {
    return this.getCapacityUsed();
  }

  @Override // NameNodeMXBean
  public long getFree() {
    return this.getCapacityRemaining();
  }

  @Override // NameNodeMXBean
  public long getTotal() {
    return this.getCapacityTotal();
  }

  @Override // NameNodeMXBean
  public String getSafemode() {
    if (!this.isInSafeMode())
      return "";
    return "Safe mode is ON." + this.getSafeModeTip();
  }

  @Override // NameNodeMXBean
  public boolean isUpgradeFinalized() {
    return this.getFSImage().isUpgradeFinalized();
  }

  @Override // NameNodeMXBean
  public long getNonDfsUsedSpace() {
    return datanodeStatistics.getCapacityUsedNonDFS();
  }

  @Override // NameNodeMXBean
  public float getPercentUsed() {
    return datanodeStatistics.getCapacityUsedPercent();
  }

  @Override // NameNodeMXBean
  public long getBlockPoolUsedSpace() {
    return datanodeStatistics.getBlockPoolUsed();
  }

  @Override // NameNodeMXBean
  public float getPercentBlockPoolUsed() {
    return datanodeStatistics.getPercentBlockPoolUsed();
  }

  @Override // NameNodeMXBean
  public float getPercentRemaining() {
    return datanodeStatistics.getCapacityRemainingPercent();
  }

  @Override // NameNodeMXBean
  public long getTotalBlocks() {
    return getBlocksTotal();
  }

  @Override // NameNodeMXBean
  @Metric
  public long getTotalFiles() {
    return getFilesTotal();
  }

  @Override // NameNodeMXBean
  public long getNumberOfMissingBlocks() {
    return getMissingBlocksCount();
  }
  
  @Override // NameNodeMXBean
  public int getThreads() {
    return ManagementFactory.getThreadMXBean().getThreadCount();
  }

  /**
   * Returned information is a JSON representation of map with host name as the
   * key and value is a map of live node attribute keys to its values
   */
  @Override // NameNodeMXBean
  public String getLiveNodes() {
    final Map<String, Map<String,Object>> info = 
      new HashMap<String, Map<String,Object>>();
    final List<DatanodeDescriptor> live = new ArrayList<DatanodeDescriptor>();
    blockManager.getDatanodeManager().fetchDatanodes(live, null, true);
    for (DatanodeDescriptor node : live) {
      final Map<String, Object> innerinfo = new HashMap<String, Object>();
      innerinfo.put("lastContact", getLastContact(node));
      innerinfo.put("usedSpace", getDfsUsed(node));
      innerinfo.put("adminState", node.getAdminState().toString());
      info.put(node.getHostName(), innerinfo);
    }
    return JSON.toString(info);
  }

  /**
   * Returned information is a JSON representation of map with host name as the
   * key and value is a map of dead node attribute keys to its values
   */
  @Override // NameNodeMXBean
  public String getDeadNodes() {
    final Map<String, Map<String, Object>> info = 
      new HashMap<String, Map<String, Object>>();
    final List<DatanodeDescriptor> dead = new ArrayList<DatanodeDescriptor>();
    blockManager.getDatanodeManager().fetchDatanodes(null, dead, true);
    for (DatanodeDescriptor node : dead) {
      final Map<String, Object> innerinfo = new HashMap<String, Object>();
      innerinfo.put("lastContact", getLastContact(node));
      innerinfo.put("decommissioned", node.isDecommissioned());
      info.put(node.getHostName(), innerinfo);
    }
    return JSON.toString(info);
  }

  /**
   * Returned information is a JSON representation of map with host name as the
   * key and value is a map of decomisioning node attribute keys to its values
   */
  @Override // NameNodeMXBean
  public String getDecomNodes() {
    final Map<String, Map<String, Object>> info = 
      new HashMap<String, Map<String, Object>>();
    final List<DatanodeDescriptor> decomNodeList = blockManager.getDatanodeManager(
        ).getDecommissioningNodes();
    for (DatanodeDescriptor node : decomNodeList) {
      final Map<String, Object> innerinfo = new HashMap<String, Object>();
      innerinfo.put("underReplicatedBlocks", node.decommissioningStatus
          .getUnderReplicatedBlocks());
      innerinfo.put("decommissionOnlyReplicas", node.decommissioningStatus
          .getDecommissionOnlyReplicas());
      innerinfo.put("underReplicateInOpenFiles", node.decommissioningStatus
          .getUnderReplicatedInOpenFiles());
      info.put(node.getHostName(), innerinfo);
    }
    return JSON.toString(info);
  }

  private long getLastContact(DatanodeDescriptor alivenode) {
    return (System.currentTimeMillis() - alivenode.getLastUpdate())/1000;
  }

  private long getDfsUsed(DatanodeDescriptor alivenode) {
    return alivenode.getDfsUsed();
  }

  @Override  // NameNodeMXBean
  public String getClusterId() {
    return dir.fsImage.getStorage().getClusterID();
  }
  
  @Override  // NameNodeMXBean
  public String getBlockPoolId() {
    return blockPoolId;
  }

  /** @return the block manager. */
  public BlockManager getBlockManager() {
    return blockManager;
  }
  
  /**
   * Verifies that the given identifier and password are valid and match.
   * @param identifier Token identifier.
   * @param password Password in the token.
   * @throws InvalidToken
   */
  public synchronized void verifyToken(DelegationTokenIdentifier identifier,
      byte[] password) throws InvalidToken {
    getDelegationTokenSecretManager().verifyToken(identifier, password);
  }
  
  public boolean isGenStampInFuture(long genStamp) {
    return (genStamp > getGenerationStamp());
  }
  
  public void notifyGenStampUpdate(long gs) {
    LOG.info("=> notified of genstamp update for: " + gs);
    DataNodeMessage msg = pendingDatanodeMessages.take(gs);
    while (msg != null) {
      LOG.info("processing message: " + msg);
      try {
        switch (msg.getType()) {
        case BLOCK_RECEIVED_DELETE:
          BlockReceivedDeleteMessage m = (BlockReceivedDeleteMessage) msg;
          if (NameNode.stateChangeLog.isDebugEnabled()) {
            NameNode.stateChangeLog
                .debug("*BLOCK* NameNode.blockReceivedAndDeleted: " + "from "
                    + m.getNodeReg().getName() + " "
                    + m.getReceivedAndDeletedBlocks().length + " blocks.");
          }
          this.getBlockManager().blockReceivedAndDeleted(m.getNodeReg(),
              m.getPoolId(), m.getReceivedAndDeletedBlocks());
          break;
        case BLOCK_REPORT:
          BlockReportMessage mbr = (BlockReportMessage) msg;
          if (NameNode.stateChangeLog.isDebugEnabled()) {
            NameNode.stateChangeLog.debug("*BLOCK* NameNode.blockReport: "
                + "from " + mbr.getNodeReg().getName() + " "
                + mbr.getBlockList().getNumberOfBlocks() + " blocks");
          }
          this.getBlockManager().processReport(mbr.getNodeReg(),
              mbr.getPoolId(), mbr.getBlockList());
          break;
        case COMMIT_BLOCK_SYNCHRONIZATION:
          CommitBlockSynchronizationMessage mcbm = (CommitBlockSynchronizationMessage) msg;
          this.commitBlockSynchronization(mcbm.getBlock(),
              mcbm.getNewgenerationstamp(), mcbm.getNewlength(),
              mcbm.isCloseFile(), mcbm.isDeleteblock(), mcbm.getNewtargets());
          break;
        }
      } catch (IOException ex) {
        LOG.warn("Could not process the message " + msg.getType(), ex);
      }
      msg = pendingDatanodeMessages.take(gs);
    }
  }
  
  @VisibleForTesting
  public EditLogTailer getEditLogTailer() {
    return editLogTailer;
  }
}<|MERGE_RESOLUTION|>--- conflicted
+++ resolved
@@ -549,17 +549,6 @@
     return getStorageDirs(conf, DFS_NAMENODE_NAME_DIR_KEY);
   }
   
-  public static Collection<URI> getNamespaceEditsDirs(Configuration conf) {
-    Collection<URI> editsDirs = getStorageDirs(conf, DFS_NAMENODE_EDITS_DIR_KEY);
-    if (editsDirs.isEmpty()) {
-      // If this is the case, no edit dirs have been explicitly configured.
-      // Image dirs are to be used for edits too.
-      return getNamespaceDirs(conf);
-    } else {
-      return editsDirs;
-    }
-  }
-  
   public static Collection<URI> getRequiredNamespaceEditsDirs(Configuration conf) {
     return getStorageDirs(conf, DFS_NAMENODE_EDITS_DIR_REQUIRED_KEY);
   }
@@ -594,11 +583,16 @@
     return Util.stringCollectionAsURIs(dirNames);
   }
 
-<<<<<<< HEAD
   public static Collection<URI> getNamespaceEditsDirs(Configuration conf) {
     Collection<URI> editsDirs = getStorageDirs(conf, DFS_NAMENODE_EDITS_DIR_KEY);
     editsDirs.addAll(getSharedEditsDirs(conf));
-    return editsDirs;
+    if (editsDirs.isEmpty()) {
+      // If this is the case, no edit dirs have been explicitly configured.
+      // Image dirs are to be used for edits too.
+      return getNamespaceDirs(conf);
+    } else {
+      return editsDirs;
+    }
   }
   
   /**
@@ -614,8 +608,6 @@
     return Util.stringCollectionAsURIs(dirNames);
   }
 
-=======
->>>>>>> d9690b09
   @Override
   public void readLock() {
     this.fsLock.readLock().lock();
