--- conflicted
+++ resolved
@@ -58,9 +58,6 @@
    */
   public void addToCorruptReplicasMap(Block blk, DatanodeDescriptor dn,
       String reason) {
-<<<<<<< HEAD
-    Collection<DatanodeDescriptor> nodes = getNodes(blk);
-=======
     addToCorruptReplicasMap(blk, dn, reason, Reason.NONE);
   }
 
@@ -75,7 +72,6 @@
   public void addToCorruptReplicasMap(Block blk, DatanodeDescriptor dn,
       String reason, Reason reasonCode) {
     Map <DatanodeDescriptor, Reason> nodes = corruptReplicasMap.get(blk);
->>>>>>> fbf12270
     if (nodes == null) {
       nodes = new HashMap<DatanodeDescriptor, Reason>();
       corruptReplicasMap.put(blk, nodes);
@@ -88,12 +84,7 @@
       reasonText = "";
     }
     
-<<<<<<< HEAD
-    if (!nodes.contains(dn)) {
-      nodes.add(dn);
-=======
     if (!nodes.keySet().contains(dn)) {
->>>>>>> fbf12270
       NameNode.blockStateChangeLog.info("BLOCK NameSystem.addToCorruptReplicasMap: "+
                                    blk.getBlockName() +
                                    " added as corrupt on " + dn +
