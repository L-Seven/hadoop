/**
 * Licensed to the Apache Software Foundation (ASF) under one
 * or more contributor license agreements.  See the NOTICE file
 * distributed with this work for additional information
 * regarding copyright ownership.  The ASF licenses this file
 * to you under the Apache License, Version 2.0 (the
 * "License"); you may not use this file except in compliance
 * with the License.  You may obtain a copy of the License at
 *
 *     http://www.apache.org/licenses/LICENSE-2.0
 *
 * Unless required by applicable law or agreed to in writing, software
 * distributed under the License is distributed on an "AS IS" BASIS,
 * WITHOUT WARRANTIES OR CONDITIONS OF ANY KIND, either express or implied.
 * See the License for the specific language governing permissions and
 * limitations under the License.
 */

/**
 * These .proto interfaces are private and stable.
 * Please see http://wiki.apache.org/hadoop/Compatibility
 * for what changes are allowed for a *stable* .proto interface.
 */

// This file contains protocol buffers that are used throughout HDFS -- i.e.
// by the client, server, and data transfer protocols.


option java_package = "org.apache.hadoop.hdfs.protocol.proto";
option java_outer_classname = "HdfsProtos";
option java_generate_equals_and_hash = true;
package hadoop.hdfs;

import "Security.proto";

/**
 * Extended block idenfies a block
 */
message ExtendedBlockProto {
  required string poolId = 1;   // Block pool id - gloablly unique across clusters
  required uint64 blockId = 2;  // the local id within a pool
  required uint64 generationStamp = 3;
  optional uint64 numBytes = 4 [default = 0];  // len does not belong in ebid 
                                               // here for historical reasons
}

/**
 * Identifies a Datanode
 */
message DatanodeIDProto {
  required string ipAddr = 1;    // IP address
  required string hostName = 2;  // hostname
  required string datanodeUuid = 3;     // UUID assigned to the Datanode. For
                                        // upgraded clusters this is the same
                                        // as the original StorageID of the
                                        // Datanode.
  required uint32 xferPort = 4;  // data streaming port
  required uint32 infoPort = 5;  // datanode http port
  required uint32 ipcPort = 6;   // ipc server port
  optional uint32 infoSecurePort = 7 [default = 0]; // datanode https port
}

/**
 * Datanode local information
 */
message DatanodeLocalInfoProto {
  required string softwareVersion = 1;
  required string configVersion = 2;
  required uint64 uptime = 3;
}

/**
 * DatanodeInfo array
 */
message DatanodeInfosProto {
  repeated DatanodeInfoProto datanodes = 1;
}

/**
 * The status of a Datanode
 */
message DatanodeInfoProto {
  required DatanodeIDProto id = 1;
  optional uint64 capacity = 2 [default = 0];
  optional uint64 dfsUsed = 3 [default = 0];
  optional uint64 remaining = 4 [default = 0];
  optional uint64 blockPoolUsed = 5 [default = 0];
  optional uint64 lastUpdate = 6 [default = 0];
  optional uint32 xceiverCount = 7 [default = 0];
  optional string location = 8;
  enum AdminState {
    NORMAL = 0;
    DECOMMISSION_INPROGRESS = 1;
    DECOMMISSIONED = 2;
  }

  optional AdminState adminState = 10 [default = NORMAL];
  optional uint64 cacheCapacity = 11 [default = 0];
  optional uint64 cacheUsed = 12 [default = 0];
  optional uint64 lastUpdateMonotonic = 13 [default = 0];
  optional string upgradeDomain = 14;
}

/**
 * Represents a storage available on the datanode
 */
message DatanodeStorageProto {
  enum StorageState {
    NORMAL = 0;
    READ_ONLY_SHARED = 1;
  }

  required string storageUuid = 1;
  optional StorageState state = 2 [default = NORMAL];
  optional StorageTypeProto storageType = 3 [default = DISK];
}

message StorageReportProto {
  required string storageUuid = 1 [ deprecated = true ];
  optional bool failed = 2 [ default = false ];
  optional uint64 capacity = 3 [ default = 0 ];
  optional uint64 dfsUsed = 4 [ default = 0 ];
  optional uint64 remaining = 5 [ default = 0 ];
  optional uint64 blockPoolUsed = 6 [ default = 0 ];
  optional DatanodeStorageProto storage = 7; // supersedes StorageUuid
}

/**
 * Summary of a file or directory
 */
message ContentSummaryProto {
  required uint64 length = 1;
  required uint64 fileCount = 2;
  required uint64 directoryCount = 3;
  required uint64 quota = 4;
  required uint64 spaceConsumed = 5;
  required uint64 spaceQuota = 6;
  optional StorageTypeQuotaInfosProto typeQuotaInfos = 7;
}

/**
 * Storage type quota and usage information of a file or directory
 */
message StorageTypeQuotaInfosProto {
  repeated StorageTypeQuotaInfoProto typeQuotaInfo = 1;
}

message StorageTypeQuotaInfoProto {
  required StorageTypeProto type = 1;
  required uint64 quota = 2;
  required uint64 consumed = 3;
}

/**
 * Contains a list of paths corresponding to corrupt files and a cookie
 * used for iterative calls to NameNode.listCorruptFileBlocks.
 *
 */
message CorruptFileBlocksProto {
 repeated string files = 1;
 required string   cookie = 2;
}

/**
 * File or Directory permision - same spec as posix
 */
message FsPermissionProto {
  required uint32 perm = 1;       // Actually a short - only 16bits used
}

/**
 * Types of recognized storage media.
 */
enum StorageTypeProto {
  DISK = 1;
  SSD = 2;
  ARCHIVE = 3;
  RAM_DISK = 4;
}

/**
 * A list of storage types. 
 */
message StorageTypesProto {
  repeated StorageTypeProto storageTypes = 1;
}

/**
 * Block replica storage policy.
 */
message BlockStoragePolicyProto {
  required uint32 policyId = 1;
  required string name = 2;
  // a list of storage types for storing the block replicas when creating a
  // block.
  required StorageTypesProto creationPolicy = 3;
  // A list of storage types for creation fallback storage.
  optional StorageTypesProto creationFallbackPolicy = 4;
  optional StorageTypesProto replicationFallbackPolicy = 5;
}


/**
 * A LocatedBlock gives information about a block and its location.
 */ 
message LocatedBlockProto {
  required ExtendedBlockProto b  = 1;
  required uint64 offset = 2;           // offset of first byte of block in the file
  repeated DatanodeInfoProto locs = 3;  // Locations ordered by proximity to client ip
  required bool corrupt = 4;            // true if all replicas of a block are corrupt, else false
                                        // If block has few corrupt replicas, they are filtered and 
                                        // their locations are not part of this object

  required hadoop.common.TokenProto blockToken = 5;
  repeated bool isCached = 6 [packed=true]; // if a location in locs is cached
  repeated StorageTypeProto storageTypes = 7;
  repeated string storageIDs = 8;

  // striped block related fields
  repeated uint32 blockIndex = 9; // used for striped block to indicate block index for each storage
  repeated hadoop.common.TokenProto blockTokens = 10; // each internal block has a block token
}

message DataEncryptionKeyProto {
  required uint32 keyId = 1;
  required string blockPoolId = 2;
  required bytes nonce = 3;
  required bytes encryptionKey = 4;
  required uint64 expiryDate = 5;
  optional string encryptionAlgorithm = 6;
}

/**
 * Cipher suite.
 */
enum CipherSuiteProto {
    UNKNOWN = 1;
    AES_CTR_NOPADDING = 2;
}

/**
 * Crypto protocol version used to access encrypted files.
 */
enum CryptoProtocolVersionProto {
    UNKNOWN_PROTOCOL_VERSION = 1;
    ENCRYPTION_ZONES = 2;
}

/**
 * Encryption information for a file.
 */
message FileEncryptionInfoProto {
  required CipherSuiteProto suite = 1;
  required CryptoProtocolVersionProto cryptoProtocolVersion = 2;
  required bytes key = 3;
  required bytes iv = 4;
  required string keyName = 5;
  required string ezKeyVersionName = 6;
}

/**
 * Encryption information for an individual
 * file within an encryption zone
 */
message PerFileEncryptionInfoProto {
  required bytes key = 1;
  required bytes iv = 2;
  required string ezKeyVersionName = 3;
}

/**
 * Encryption information for an encryption
 * zone
 */
message ZoneEncryptionInfoProto {
  required CipherSuiteProto suite = 1;
  required CryptoProtocolVersionProto cryptoProtocolVersion = 2;
  required string keyName = 3;
}

/**
 * Cipher option
 */
message CipherOptionProto {
  required CipherSuiteProto suite = 1;
  optional bytes inKey = 2;
  optional bytes inIv = 3;
  optional bytes outKey = 4;
  optional bytes outIv = 5;
}

/**
 * A set of file blocks and their locations.
 */
message LocatedBlocksProto {
  required uint64 fileLength = 1;
  repeated LocatedBlockProto blocks = 2;
  required bool underConstruction = 3;
  optional LocatedBlockProto lastBlock = 4;
  required bool isLastBlockComplete = 5;
  optional FileEncryptionInfoProto fileEncryptionInfo = 6;

  // Optional field for erasure coding
  optional ErasureCodingPolicyProto ecPolicy = 7;
}

/**
 * ECSchema options entry
 */
message ECSchemaOptionEntryProto {
  required string key = 1;
  required string value = 2;
}

/**
 * ECSchema for erasurecoding
 */
message ECSchemaProto {
  required string codecName = 1;
  required uint32 dataUnits = 2;
  required uint32 parityUnits = 3;
  repeated ECSchemaOptionEntryProto options = 4;
}

message ErasureCodingPolicyProto {
  required string name = 1;
  required ECSchemaProto schema = 2;
  required uint32 cellSize = 3;
}

/**
 * Status of a file, directory or symlink
 * Optionally includes a file's block locations if requested by client on the rpc call.
 */
message HdfsFileStatusProto {
  enum FileType {
    IS_DIR = 1;
    IS_FILE = 2;
    IS_SYMLINK = 3;
  }
  required FileType fileType = 1;
  required bytes path = 2;          // local name of inode encoded java UTF8
  required uint64 length = 3;
  required FsPermissionProto permission = 4;
  required string owner = 5;
  required string group = 6;
  required uint64 modification_time = 7;
  required uint64 access_time = 8;

  // Optional fields for symlink
  optional bytes symlink = 9;             // if symlink, target encoded java UTF8 

  // Optional fields for file
  optional uint32 block_replication = 10 [default = 0]; // only 16bits used
  optional uint64 blocksize = 11 [default = 0];
  optional LocatedBlocksProto locations = 12;  // suppled only if asked by client

  // Optional field for fileId
  optional uint64 fileId = 13 [default = 0]; // default as an invalid id
  optional int32 childrenNum = 14 [default = -1];
  // Optional field for file encryption
  optional FileEncryptionInfoProto fileEncryptionInfo = 15;

  optional uint32 storagePolicy = 16 [default = 0]; // block storage policy id

  // Optional field for erasure coding
  optional ErasureCodingPolicyProto ecPolicy = 17;
}

/**
 * Checksum algorithms/types used in HDFS
 * Make sure this enum's integer values match enum values' id properties defined
 * in org.apache.hadoop.util.DataChecksum.Type
 */
enum ChecksumTypeProto {
  CHECKSUM_NULL = 0;
  CHECKSUM_CRC32 = 1;
  CHECKSUM_CRC32C = 2;
}

/**
 * HDFS Server Defaults
 */
message FsServerDefaultsProto {
  required uint64 blockSize = 1;
  required uint32 bytesPerChecksum = 2;
  required uint32 writePacketSize = 3;
  required uint32 replication = 4; // Actually a short - only 16 bits used
  required uint32 fileBufferSize = 5;
  optional bool encryptDataTransfer = 6 [default = false];
  optional uint64 trashInterval = 7 [default = 0];
  optional ChecksumTypeProto checksumType = 8 [default = CHECKSUM_CRC32];
}


/**
 * Directory listing
 */
message DirectoryListingProto {
  repeated HdfsFileStatusProto partialListing = 1;
  required uint32 remainingEntries  = 2;
}

/**
 * Status of a snapshottable directory: besides the normal information for 
 * a directory status, also include snapshot quota, number of snapshots, and
 * the full path of the parent directory. 
 */
message SnapshottableDirectoryStatusProto {
  required HdfsFileStatusProto dirStatus = 1;

  // Fields specific for snapshottable directory
  required uint32 snapshot_quota = 2;
  required uint32 snapshot_number = 3;
  required bytes parent_fullpath = 4;
}

/**
 * Snapshottable directory listing
 */
message SnapshottableDirectoryListingProto {
  repeated SnapshottableDirectoryStatusProto snapshottableDirListing = 1;
}

/**
 * Snapshot diff report entry
 */
message SnapshotDiffReportEntryProto {
  required bytes fullpath = 1;
  required string modificationLabel = 2;
  optional bytes targetPath = 3;
}

/**
 * Snapshot diff report
 */
message SnapshotDiffReportProto {
  // full path of the directory where snapshots were taken
  required string snapshotRoot = 1;
  required string fromSnapshot = 2;
  required string toSnapshot = 3;
  repeated SnapshotDiffReportEntryProto diffReportEntries = 4;
}

/**
 * Block information
 *
 * Please be wary of adding additional fields here, since INodeFiles
 * need to fit in PB's default max message size of 64MB.
 * We restrict the max # of blocks per file
 * (dfs.namenode.fs-limits.max-blocks-per-file), but it's better
 * to avoid changing this.
 */
message BlockProto {
  required uint64 blockId = 1;
  required uint64 genStamp = 2;
  optional uint64 numBytes = 3 [default = 0];
}

/**
<<<<<<< HEAD
 * Block and datanodes where is it located
 */
message BlockWithLocationsProto {
  required BlockProto block = 1;   // Block
  repeated string datanodeUuids = 2; // Datanodes with replicas of the block
  repeated string storageUuids = 3;  // Storages with replicas of the block
  repeated StorageTypeProto storageTypes = 4;

  optional bytes indices = 5;
  optional uint32 dataBlockNum = 6;
  optional uint32 cellSize = 7;
}

/**
 * List of block with locations
 */
message BlocksWithLocationsProto {
  repeated BlockWithLocationsProto blocks = 1;
}

/**
 * Editlog information with available transactions
 */
message RemoteEditLogProto {
  required uint64 startTxId = 1;  // Starting available edit log transaction
  required uint64 endTxId = 2;    // Ending available edit log transaction
  optional bool isInProgress = 3 [default = false];
}

/**
 * Enumeration of editlogs available on a remote namenode
 */
message RemoteEditLogManifestProto {
  repeated RemoteEditLogProto logs = 1;
}

/**
 * Namespace information that describes namespace on a namenode
 */
message NamespaceInfoProto {
  required string buildVersion = 1;         // Software revision version (e.g. an svn or git revision)
  required uint32 unused = 2;               // Retained for backward compatibility
  required string blockPoolID = 3;          // block pool used by the namespace
  required StorageInfoProto storageInfo = 4;// Node information
  required string softwareVersion = 5;      // Software version number (e.g. 2.0.0)
  optional uint64 capabilities = 6 [default = 0]; // feature flags
}

/**
 * Block access token information
 */
message BlockKeyProto {
  required uint32 keyId = 1;      // Key identifier
  required uint64 expiryDate = 2; // Expiry time in milliseconds
  optional bytes keyBytes = 3;    // Key secret
}

/**
 * Current key and set of block keys at the namenode.
 */
message ExportedBlockKeysProto {
  required bool isBlockTokenEnabled = 1;
  required uint64 keyUpdateInterval = 2;
  required uint64 tokenLifeTime = 3;
  required BlockKeyProto currentKey = 4;
  repeated BlockKeyProto allKeys = 5;
}

/**
 * State of a block replica at a datanode
 */
enum ReplicaStateProto {
  FINALIZED = 0;  // State of a replica when it is not modified
  RBW = 1;        // State of replica that is being written to
  RWR = 2;        // State of replica that is waiting to be recovered
  RUR = 3;        // State of replica that is under recovery
  TEMPORARY = 4;  // State of replica that is created for replication
}

/**
 * Block that needs to be recovered with at a given location
 */
message RecoveringBlockProto {
  required uint64 newGenStamp = 1;        // New genstamp post recovery
  required LocatedBlockProto block = 2;   // Block to be recovered
  optional BlockProto truncateBlock = 3;  // New block for recovery (truncate)
}

/**
 * void request
 */
message VersionRequestProto {
}

/**
 * Version response from namenode.
 */
message VersionResponseProto {
  required NamespaceInfoProto info = 1;
}

/**
=======
>>>>>>> 151fca50
 * Information related to a snapshot
 * TODO: add more information
 */
message SnapshotInfoProto {
  required string snapshotName = 1;
  required string snapshotRoot = 2;
  required FsPermissionProto permission = 3;
  required string owner = 4;
  required string group = 5;
  required string createTime = 6;
  // TODO: do we need access time?
}

/**
 * Rolling upgrade status
 */
message RollingUpgradeStatusProto {
  required string blockPoolId = 1;
  optional bool finalized = 2 [default = false];
}<|MERGE_RESOLUTION|>--- conflicted
+++ resolved
@@ -458,111 +458,6 @@
 }
 
 /**
-<<<<<<< HEAD
- * Block and datanodes where is it located
- */
-message BlockWithLocationsProto {
-  required BlockProto block = 1;   // Block
-  repeated string datanodeUuids = 2; // Datanodes with replicas of the block
-  repeated string storageUuids = 3;  // Storages with replicas of the block
-  repeated StorageTypeProto storageTypes = 4;
-
-  optional bytes indices = 5;
-  optional uint32 dataBlockNum = 6;
-  optional uint32 cellSize = 7;
-}
-
-/**
- * List of block with locations
- */
-message BlocksWithLocationsProto {
-  repeated BlockWithLocationsProto blocks = 1;
-}
-
-/**
- * Editlog information with available transactions
- */
-message RemoteEditLogProto {
-  required uint64 startTxId = 1;  // Starting available edit log transaction
-  required uint64 endTxId = 2;    // Ending available edit log transaction
-  optional bool isInProgress = 3 [default = false];
-}
-
-/**
- * Enumeration of editlogs available on a remote namenode
- */
-message RemoteEditLogManifestProto {
-  repeated RemoteEditLogProto logs = 1;
-}
-
-/**
- * Namespace information that describes namespace on a namenode
- */
-message NamespaceInfoProto {
-  required string buildVersion = 1;         // Software revision version (e.g. an svn or git revision)
-  required uint32 unused = 2;               // Retained for backward compatibility
-  required string blockPoolID = 3;          // block pool used by the namespace
-  required StorageInfoProto storageInfo = 4;// Node information
-  required string softwareVersion = 5;      // Software version number (e.g. 2.0.0)
-  optional uint64 capabilities = 6 [default = 0]; // feature flags
-}
-
-/**
- * Block access token information
- */
-message BlockKeyProto {
-  required uint32 keyId = 1;      // Key identifier
-  required uint64 expiryDate = 2; // Expiry time in milliseconds
-  optional bytes keyBytes = 3;    // Key secret
-}
-
-/**
- * Current key and set of block keys at the namenode.
- */
-message ExportedBlockKeysProto {
-  required bool isBlockTokenEnabled = 1;
-  required uint64 keyUpdateInterval = 2;
-  required uint64 tokenLifeTime = 3;
-  required BlockKeyProto currentKey = 4;
-  repeated BlockKeyProto allKeys = 5;
-}
-
-/**
- * State of a block replica at a datanode
- */
-enum ReplicaStateProto {
-  FINALIZED = 0;  // State of a replica when it is not modified
-  RBW = 1;        // State of replica that is being written to
-  RWR = 2;        // State of replica that is waiting to be recovered
-  RUR = 3;        // State of replica that is under recovery
-  TEMPORARY = 4;  // State of replica that is created for replication
-}
-
-/**
- * Block that needs to be recovered with at a given location
- */
-message RecoveringBlockProto {
-  required uint64 newGenStamp = 1;        // New genstamp post recovery
-  required LocatedBlockProto block = 2;   // Block to be recovered
-  optional BlockProto truncateBlock = 3;  // New block for recovery (truncate)
-}
-
-/**
- * void request
- */
-message VersionRequestProto {
-}
-
-/**
- * Version response from namenode.
- */
-message VersionResponseProto {
-  required NamespaceInfoProto info = 1;
-}
-
-/**
-=======
->>>>>>> 151fca50
  * Information related to a snapshot
  * TODO: add more information
  */
@@ -582,4 +477,12 @@
 message RollingUpgradeStatusProto {
   required string blockPoolId = 1;
   optional bool finalized = 2 [default = false];
+}
+
+
+/**
+ * A list of storage IDs.
+ */
+message StorageUuidsProto {
+  repeated string storageUuids = 1;
 }