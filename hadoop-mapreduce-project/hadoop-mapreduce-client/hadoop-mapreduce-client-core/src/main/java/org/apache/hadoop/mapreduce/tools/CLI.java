/**
 * Licensed to the Apache Software Foundation (ASF) under one
 * or more contributor license agreements.  See the NOTICE file
 * distributed with this work for additional information
 * regarding copyright ownership.  The ASF licenses this file
 * to you under the Apache License, Version 2.0 (the
 * "License"); you may not use this file except in compliance
 * with the License.  You may obtain a copy of the License at
 *
 *     http://www.apache.org/licenses/LICENSE-2.0
 *
 * Unless required by applicable law or agreed to in writing, software
 * distributed under the License is distributed on an "AS IS" BASIS,
 * WITHOUT WARRANTIES OR CONDITIONS OF ANY KIND, either express or implied.
 * See the License for the specific language governing permissions and
 * limitations under the License.
 */
package org.apache.hadoop.mapreduce.tools;

import java.io.IOException;
import java.io.OutputStreamWriter;
import java.io.PrintWriter;
import java.util.ArrayList;
import java.util.Arrays;
import java.util.HashSet;
import java.util.List;
import java.util.Set;
<<<<<<< HEAD
=======
import java.util.HashSet;
import java.util.Arrays;
>>>>>>> fbf12270

import org.apache.commons.lang.StringUtils;
import org.apache.commons.logging.Log;
import org.apache.commons.logging.LogFactory;
import org.apache.hadoop.classification.InterfaceAudience;
import org.apache.hadoop.classification.InterfaceStability;
import org.apache.hadoop.classification.InterfaceAudience.Private;
import org.apache.hadoop.conf.Configuration;
import org.apache.hadoop.conf.Configured;
import org.apache.hadoop.ipc.RemoteException;
import org.apache.hadoop.mapred.JobConf;
import org.apache.hadoop.mapred.TIPStatus;
import org.apache.hadoop.mapreduce.Cluster;
import org.apache.hadoop.mapreduce.Counters;
import org.apache.hadoop.mapreduce.Job;
import org.apache.hadoop.mapreduce.JobID;
import org.apache.hadoop.mapreduce.JobPriority;
import org.apache.hadoop.mapreduce.JobStatus;
import org.apache.hadoop.mapreduce.TaskAttemptID;
import org.apache.hadoop.mapreduce.TaskCompletionEvent;
import org.apache.hadoop.mapreduce.TaskReport;
import org.apache.hadoop.mapreduce.TaskTrackerInfo;
import org.apache.hadoop.mapreduce.TaskType;
import org.apache.hadoop.mapreduce.jobhistory.HistoryViewer;
import org.apache.hadoop.mapreduce.v2.LogParams;
import org.apache.hadoop.security.AccessControlException;
import org.apache.hadoop.util.ExitUtil;
import org.apache.hadoop.util.Tool;
import org.apache.hadoop.util.ToolRunner;
import org.apache.hadoop.yarn.logaggregation.LogCLIHelpers;

import com.google.common.base.Charsets;

/**
 * Interprets the map reduce cli options 
 */
@InterfaceAudience.Public
@InterfaceStability.Stable
public class CLI extends Configured implements Tool {
  private static final Log LOG = LogFactory.getLog(CLI.class);
  protected Cluster cluster;
<<<<<<< HEAD
  private static final Set<String> taskTypes = new HashSet<String>(
      Arrays.asList("MAP", "REDUCE"));
  private final Set<String> taskStates = new HashSet<String>(Arrays.asList(
      "running", "completed", "pending", "failed", "killed"));
 
=======
  private final Set<String> taskStates = new HashSet<String>(
              Arrays.asList("pending", "running", "completed", "failed", "killed"));
  private static final Set<String> taskTypes = new HashSet<String>(
      Arrays.asList("MAP", "REDUCE"));
  
>>>>>>> fbf12270
  public CLI() {
  }
  
  public CLI(Configuration conf) {
    setConf(conf);
  }
  
  public int run(String[] argv) throws Exception {
    int exitCode = -1;
    if (argv.length < 1) {
      displayUsage("");
      return exitCode;
    }    
    // process arguments
    String cmd = argv[0];
    String submitJobFile = null;
    String jobid = null;
    String taskid = null;
    String historyFile = null;
    String counterGroupName = null;
    String counterName = null;
    JobPriority jp = null;
    String taskType = null;
    String taskState = null;
    int fromEvent = 0;
    int nEvents = 0;
    boolean getStatus = false;
    boolean getCounter = false;
    boolean killJob = false;
    boolean listEvents = false;
    boolean viewHistory = false;
    boolean viewAllHistory = false;
    boolean listJobs = false;
    boolean listAllJobs = false;
    boolean listActiveTrackers = false;
    boolean listBlacklistedTrackers = false;
    boolean displayTasks = false;
    boolean killTask = false;
    boolean failTask = false;
    boolean setJobPriority = false;
    boolean logs = false;

    if ("-submit".equals(cmd)) {
      if (argv.length != 2) {
        displayUsage(cmd);
        return exitCode;
      }
      submitJobFile = argv[1];
    } else if ("-status".equals(cmd)) {
      if (argv.length != 2) {
        displayUsage(cmd);
        return exitCode;
      }
      jobid = argv[1];
      getStatus = true;
    } else if("-counter".equals(cmd)) {
      if (argv.length != 4) {
        displayUsage(cmd);
        return exitCode;
      }
      getCounter = true;
      jobid = argv[1];
      counterGroupName = argv[2];
      counterName = argv[3];
    } else if ("-kill".equals(cmd)) {
      if (argv.length != 2) {
        displayUsage(cmd);
        return exitCode;
      }
      jobid = argv[1];
      killJob = true;
    } else if ("-set-priority".equals(cmd)) {
      if (argv.length != 3) {
        displayUsage(cmd);
        return exitCode;
      }
      jobid = argv[1];
      try {
        jp = JobPriority.valueOf(argv[2]); 
      } catch (IllegalArgumentException iae) {
        LOG.info(iae);
        displayUsage(cmd);
        return exitCode;
      }
      setJobPriority = true; 
    } else if ("-events".equals(cmd)) {
      if (argv.length != 4) {
        displayUsage(cmd);
        return exitCode;
      }
      jobid = argv[1];
      fromEvent = Integer.parseInt(argv[2]);
      nEvents = Integer.parseInt(argv[3]);
      listEvents = true;
    } else if ("-history".equals(cmd)) {
      if (argv.length != 2 && !(argv.length == 3 && "all".equals(argv[1]))) {
         displayUsage(cmd);
         return exitCode;
      }
      viewHistory = true;
      if (argv.length == 3 && "all".equals(argv[1])) {
        viewAllHistory = true;
        historyFile = argv[2];
      } else {
        historyFile = argv[1];
      }
    } else if ("-list".equals(cmd)) {
      if (argv.length != 1 && !(argv.length == 2 && "all".equals(argv[1]))) {
        displayUsage(cmd);
        return exitCode;
      }
      if (argv.length == 2 && "all".equals(argv[1])) {
        listAllJobs = true;
      } else {
        listJobs = true;
      }
    } else if("-kill-task".equals(cmd)) {
      if (argv.length != 2) {
        displayUsage(cmd);
        return exitCode;
      }
      killTask = true;
      taskid = argv[1];
    } else if("-fail-task".equals(cmd)) {
      if (argv.length != 2) {
        displayUsage(cmd);
        return exitCode;
      }
      failTask = true;
      taskid = argv[1];
    } else if ("-list-active-trackers".equals(cmd)) {
      if (argv.length != 1) {
        displayUsage(cmd);
        return exitCode;
      }
      listActiveTrackers = true;
    } else if ("-list-blacklisted-trackers".equals(cmd)) {
      if (argv.length != 1) {
        displayUsage(cmd);
        return exitCode;
      }
      listBlacklistedTrackers = true;
    } else if ("-list-attempt-ids".equals(cmd)) {
      if (argv.length != 4) {
        displayUsage(cmd);
        return exitCode;
      }
      jobid = argv[1];
      taskType = argv[2];
      taskState = argv[3];
      displayTasks = true;
      if (!taskTypes.contains(taskType.toUpperCase())) {
        System.out.println("Error: Invalid task-type: " + taskType);
        displayUsage(cmd);
        return exitCode;
      }
      if (!taskStates.contains(taskState.toLowerCase())) {
        System.out.println("Error: Invalid task-state: " + taskState);
        displayUsage(cmd);
        return exitCode;
      }
    } else if ("-logs".equals(cmd)) {
      if (argv.length == 2 || argv.length ==3) {
        logs = true;
        jobid = argv[1];
        if (argv.length == 3) {
          taskid = argv[2];
        }  else {
          taskid = null;
        }
      } else {
        displayUsage(cmd);
        return exitCode;
      }
    } else {
      displayUsage(cmd);
      return exitCode;
    }

    // initialize cluster
    cluster = createCluster();
        
    // Submit the request
    try {
      if (submitJobFile != null) {
        Job job = Job.getInstance(new JobConf(submitJobFile));
        job.submit();
        System.out.println("Created job " + job.getJobID());
        exitCode = 0;
      } else if (getStatus) {
        Job job = cluster.getJob(JobID.forName(jobid));
        if (job == null) {
          System.out.println("Could not find job " + jobid);
        } else {
          Counters counters = job.getCounters();
          System.out.println();
          System.out.println(job);
          if (counters != null) {
            System.out.println(counters);
          } else {
            System.out.println("Counters not available. Job is retired.");
          }
          exitCode = 0;
        }
      } else if (getCounter) {
        Job job = cluster.getJob(JobID.forName(jobid));
        if (job == null) {
          System.out.println("Could not find job " + jobid);
        } else {
          Counters counters = job.getCounters();
          if (counters == null) {
            System.out.println("Counters not available for retired job " + 
            jobid);
            exitCode = -1;
          } else {
            System.out.println(getCounter(counters,
              counterGroupName, counterName));
            exitCode = 0;
          }
        }
      } else if (killJob) {
        Job job = cluster.getJob(JobID.forName(jobid));
        if (job == null) {
          System.out.println("Could not find job " + jobid);
        } else {
          job.killJob();
          System.out.println("Killed job " + jobid);
          exitCode = 0;
        }
      } else if (setJobPriority) {
        Job job = cluster.getJob(JobID.forName(jobid));
        if (job == null) {
          System.out.println("Could not find job " + jobid);
        } else {
          job.setPriority(jp);
          System.out.println("Changed job priority.");
          exitCode = 0;
        } 
      } else if (viewHistory) {
        viewHistory(historyFile, viewAllHistory);
        exitCode = 0;
      } else if (listEvents) {
        listEvents(cluster.getJob(JobID.forName(jobid)), fromEvent, nEvents);
        exitCode = 0;
      } else if (listJobs) {
        listJobs(cluster);
        exitCode = 0;
      } else if (listAllJobs) {
        listAllJobs(cluster);
        exitCode = 0;
      } else if (listActiveTrackers) {
        listActiveTrackers(cluster);
        exitCode = 0;
      } else if (listBlacklistedTrackers) {
        listBlacklistedTrackers(cluster);
        exitCode = 0;
      } else if (displayTasks) {
        displayTasks(cluster.getJob(JobID.forName(jobid)), taskType, taskState);
        exitCode = 0;
      } else if(killTask) {
        TaskAttemptID taskID = TaskAttemptID.forName(taskid);
        Job job = cluster.getJob(taskID.getJobID());
        if (job == null) {
          System.out.println("Could not find job " + jobid);
        } else if (job.killTask(taskID, false)) {
          System.out.println("Killed task " + taskid);
          exitCode = 0;
        } else {
          System.out.println("Could not kill task " + taskid);
          exitCode = -1;
        }
      } else if(failTask) {
        TaskAttemptID taskID = TaskAttemptID.forName(taskid);
        Job job = cluster.getJob(taskID.getJobID());
        if (job == null) {
            System.out.println("Could not find job " + jobid);
        } else if(job.killTask(taskID, true)) {
          System.out.println("Killed task " + taskID + " by failing it");
          exitCode = 0;
        } else {
          System.out.println("Could not fail task " + taskid);
          exitCode = -1;
        }
      } else if (logs) {
        try {
        JobID jobID = JobID.forName(jobid);
        TaskAttemptID taskAttemptID = TaskAttemptID.forName(taskid);
        LogParams logParams = cluster.getLogParams(jobID, taskAttemptID);
        LogCLIHelpers logDumper = new LogCLIHelpers();
        logDumper.setConf(getConf());
        exitCode = logDumper.dumpAContainersLogs(logParams.getApplicationId(),
            logParams.getContainerId(), logParams.getNodeId(),
            logParams.getOwner());
        } catch (IOException e) {
          if (e instanceof RemoteException) {
            throw e;
          } 
          System.out.println(e.getMessage());
        }
      }
    } catch (RemoteException re) {
      IOException unwrappedException = re.unwrapRemoteException();
      if (unwrappedException instanceof AccessControlException) {
        System.out.println(unwrappedException.getMessage());
      } else {
        throw re;
      }
    } finally {
      cluster.close();
    }
    return exitCode;
  }

  Cluster createCluster() throws IOException {
    return new Cluster(getConf());
  }
<<<<<<< HEAD

=======
  
>>>>>>> fbf12270
  private String getJobPriorityNames() {
    StringBuffer sb = new StringBuffer();
    for (JobPriority p : JobPriority.values()) {
      sb.append(p.name()).append(" ");
    }
    return sb.substring(0, sb.length()-1);
  }

  private String getTaskTypes() {
    return StringUtils.join(taskTypes, " ");
  }
  
  /**
   * Display usage of the command-line tool and terminate execution.
   */
  private void displayUsage(String cmd) {
    String prefix = "Usage: CLI ";
    String jobPriorityValues = getJobPriorityNames();
    String taskStates = "running, completed";
<<<<<<< HEAD

=======
    
>>>>>>> fbf12270
    if ("-submit".equals(cmd)) {
      System.err.println(prefix + "[" + cmd + " <job-file>]");
    } else if ("-status".equals(cmd) || "-kill".equals(cmd)) {
      System.err.println(prefix + "[" + cmd + " <job-id>]");
    } else if ("-counter".equals(cmd)) {
      System.err.println(prefix + "[" + cmd + 
        " <job-id> <group-name> <counter-name>]");
    } else if ("-events".equals(cmd)) {
      System.err.println(prefix + "[" + cmd + 
        " <job-id> <from-event-#> <#-of-events>]. Event #s start from 1.");
    } else if ("-history".equals(cmd)) {
      System.err.println(prefix + "[" + cmd + " <jobHistoryFile>]");
    } else if ("-list".equals(cmd)) {
      System.err.println(prefix + "[" + cmd + " [all]]");
    } else if ("-kill-task".equals(cmd) || "-fail-task".equals(cmd)) {
      System.err.println(prefix + "[" + cmd + " <task-attempt-id>]");
    } else if ("-set-priority".equals(cmd)) {
      System.err.println(prefix + "[" + cmd + " <job-id> <priority>]. " +
          "Valid values for priorities are: " 
          + jobPriorityValues); 
    } else if ("-list-active-trackers".equals(cmd)) {
      System.err.println(prefix + "[" + cmd + "]");
    } else if ("-list-blacklisted-trackers".equals(cmd)) {
      System.err.println(prefix + "[" + cmd + "]");
    } else if ("-list-attempt-ids".equals(cmd)) {
      System.err.println(prefix + "[" + cmd + 
          " <job-id> <task-type> <task-state>]. " +
          "Valid values for <task-type> are " + getTaskTypes() + ". " +
          "Valid values for <task-state> are " + taskStates);
    } else if ("-logs".equals(cmd)) {
      System.err.println(prefix + "[" + cmd +
          " <job-id> <task-attempt-id>]. " +
          " <task-attempt-id> is optional to get task attempt logs.");      
    } else {
      System.err.printf(prefix + "<command> <args>%n");
      System.err.printf("\t[-submit <job-file>]%n");
      System.err.printf("\t[-status <job-id>]%n");
      System.err.printf("\t[-counter <job-id> <group-name> <counter-name>]%n");
      System.err.printf("\t[-kill <job-id>]%n");
      System.err.printf("\t[-set-priority <job-id> <priority>]. " +
        "Valid values for priorities are: " + jobPriorityValues + "%n");
      System.err.printf("\t[-events <job-id> <from-event-#> <#-of-events>]%n");
      System.err.printf("\t[-history <jobHistoryFile>]%n");
      System.err.printf("\t[-list [all]]%n");
      System.err.printf("\t[-list-active-trackers]%n");
      System.err.printf("\t[-list-blacklisted-trackers]%n");
      System.err.println("\t[-list-attempt-ids <job-id> <task-type> " +
        "<task-state>]. " +
        "Valid values for <task-type> are " + getTaskTypes() + ". " +
        "Valid values for <task-state> are " + taskStates);
      System.err.printf("\t[-kill-task <task-attempt-id>]%n");
      System.err.printf("\t[-fail-task <task-attempt-id>]%n");
      System.err.printf("\t[-logs <job-id> <task-attempt-id>]%n%n");
      ToolRunner.printGenericCommandUsage(System.out);
    }
  }
    
  private void viewHistory(String historyFile, boolean all) 
    throws IOException {
    HistoryViewer historyViewer = new HistoryViewer(historyFile,
                                        getConf(), all);
    historyViewer.print();
  }

  protected long getCounter(Counters counters, String counterGroupName,
      String counterName) throws IOException {
    return counters.findCounter(counterGroupName, counterName).getValue();
  }
  
  /**
   * List the events for the given job
   * @param jobId the job id for the job's events to list
   * @throws IOException
   */
  private void listEvents(Job job, int fromEventId, int numEvents)
      throws IOException, InterruptedException {
    TaskCompletionEvent[] events = job.
      getTaskCompletionEvents(fromEventId, numEvents);
    System.out.println("Task completion events for " + job.getJobID());
    System.out.println("Number of events (from " + fromEventId + ") are: " 
      + events.length);
    for(TaskCompletionEvent event: events) {
      System.out.println(event.getStatus() + " " + 
        event.getTaskAttemptId() + " " + 
        getTaskLogURL(event.getTaskAttemptId(), event.getTaskTrackerHttp()));
    }
  }

  protected static String getTaskLogURL(TaskAttemptID taskId, String baseUrl) {
    return (baseUrl + "/tasklog?plaintext=true&attemptid=" + taskId); 
  }
  

  /**
   * Dump a list of currently running jobs
   * @throws IOException
   */
  private void listJobs(Cluster cluster) 
      throws IOException, InterruptedException {
    List<JobStatus> runningJobs = new ArrayList<JobStatus>();
    for (JobStatus job : cluster.getAllJobStatuses()) {
      if (!job.isJobComplete()) {
        runningJobs.add(job);
      }
    }
    displayJobList(runningJobs.toArray(new JobStatus[0]));
  }
    
  /**
   * Dump a list of all jobs submitted.
   * @throws IOException
   */
  private void listAllJobs(Cluster cluster) 
      throws IOException, InterruptedException {
    displayJobList(cluster.getAllJobStatuses());
  }
  
  /**
   * Display the list of active trackers
   */
  private void listActiveTrackers(Cluster cluster) 
      throws IOException, InterruptedException {
    TaskTrackerInfo[] trackers = cluster.getActiveTaskTrackers();
    for (TaskTrackerInfo tracker : trackers) {
      System.out.println(tracker.getTaskTrackerName());
    }
  }

  /**
   * Display the list of blacklisted trackers
   */
  private void listBlacklistedTrackers(Cluster cluster) 
      throws IOException, InterruptedException {
    TaskTrackerInfo[] trackers = cluster.getBlackListedTaskTrackers();
    if (trackers.length > 0) {
      System.out.println("BlackListedNode \t Reason");
    }
    for (TaskTrackerInfo tracker : trackers) {
      System.out.println(tracker.getTaskTrackerName() + "\t" + 
        tracker.getReasonForBlacklist());
    }
  }

  private void printTaskAttempts(TaskReport report) {
    if (report.getCurrentStatus() == TIPStatus.COMPLETE) {
      System.out.println(report.getSuccessfulTaskAttemptId());
    } else if (report.getCurrentStatus() == TIPStatus.RUNNING) {
      for (TaskAttemptID t : 
        report.getRunningTaskAttemptIds()) {
        System.out.println(t);
      }
    }
  }

  /**
   * Display the information about a job's tasks, of a particular type and
   * in a particular state
   * 
   * @param job the job
   * @param type the type of the task (map/reduce/setup/cleanup)
   * @param state the state of the task 
   * (pending/running/completed/failed/killed)
   * @throws IOException when there is an error communicating with the master
   * @throws InterruptedException
   * @throws IllegalArgumentException if an invalid type/state is passed
   */
  protected void displayTasks(Job job, String type, String state) 
  throws IOException, InterruptedException {
<<<<<<< HEAD
    TaskReport[] reports = job.getTaskReports(TaskType.valueOf(type.toUpperCase()));
=======
	  
    TaskReport[] reports=null;
    reports = job.getTaskReports(TaskType.valueOf(type.toUpperCase()));
>>>>>>> fbf12270
    for (TaskReport report : reports) {
      TIPStatus status = report.getCurrentStatus();
      if ((state.equalsIgnoreCase("pending") && status ==TIPStatus.PENDING) ||
          (state.equalsIgnoreCase("running") && status ==TIPStatus.RUNNING) ||
          (state.equalsIgnoreCase("completed") && status == TIPStatus.COMPLETE) ||
          (state.equalsIgnoreCase("failed") && status == TIPStatus.FAILED) ||
          (state.equalsIgnoreCase("killed") && status == TIPStatus.KILLED)) {
        printTaskAttempts(report);
      }
    }
  }

  public void displayJobList(JobStatus[] jobs) 
      throws IOException, InterruptedException {
    displayJobList(jobs, new PrintWriter(new OutputStreamWriter(System.out,
        Charsets.UTF_8)));
  }

  @Private
  public static String headerPattern = "%23s\t%10s\t%14s\t%12s\t%12s\t%10s\t%15s\t%15s\t%8s\t%8s\t%10s\t%10s\n";
  @Private
  public static String dataPattern   = "%23s\t%10s\t%14d\t%12s\t%12s\t%10s\t%15s\t%15s\t%8s\t%8s\t%10s\t%10s\n";
  private static String memPattern   = "%dM";
  private static String UNAVAILABLE  = "N/A";

  @Private
  public void displayJobList(JobStatus[] jobs, PrintWriter writer) {
    writer.println("Total jobs:" + jobs.length);
    writer.printf(headerPattern, "JobId", "State", "StartTime", "UserName",
      "Queue", "Priority", "UsedContainers",
      "RsvdContainers", "UsedMem", "RsvdMem", "NeededMem", "AM info");
    for (JobStatus job : jobs) {
      int numUsedSlots = job.getNumUsedSlots();
      int numReservedSlots = job.getNumReservedSlots();
      int usedMem = job.getUsedMem();
      int rsvdMem = job.getReservedMem();
      int neededMem = job.getNeededMem();
      writer.printf(dataPattern,
          job.getJobID().toString(), job.getState(), job.getStartTime(),
          job.getUsername(), job.getQueue(), 
          job.getPriority().name(),
          numUsedSlots < 0 ? UNAVAILABLE : numUsedSlots,
          numReservedSlots < 0 ? UNAVAILABLE : numReservedSlots,
          usedMem < 0 ? UNAVAILABLE : String.format(memPattern, usedMem),
          rsvdMem < 0 ? UNAVAILABLE : String.format(memPattern, rsvdMem),
          neededMem < 0 ? UNAVAILABLE : String.format(memPattern, neededMem),
          job.getSchedulingInfo());
    }
    writer.flush();
  }
  
  public static void main(String[] argv) throws Exception {
    int res = ToolRunner.run(new CLI(), argv);
    ExitUtil.terminate(res);
  }
}<|MERGE_RESOLUTION|>--- conflicted
+++ resolved
@@ -21,15 +21,10 @@
 import java.io.OutputStreamWriter;
 import java.io.PrintWriter;
 import java.util.ArrayList;
-import java.util.Arrays;
-import java.util.HashSet;
 import java.util.List;
 import java.util.Set;
-<<<<<<< HEAD
-=======
 import java.util.HashSet;
 import java.util.Arrays;
->>>>>>> fbf12270
 
 import org.apache.commons.lang.StringUtils;
 import org.apache.commons.logging.Log;
@@ -71,19 +66,11 @@
 public class CLI extends Configured implements Tool {
   private static final Log LOG = LogFactory.getLog(CLI.class);
   protected Cluster cluster;
-<<<<<<< HEAD
-  private static final Set<String> taskTypes = new HashSet<String>(
-      Arrays.asList("MAP", "REDUCE"));
-  private final Set<String> taskStates = new HashSet<String>(Arrays.asList(
-      "running", "completed", "pending", "failed", "killed"));
- 
-=======
   private final Set<String> taskStates = new HashSet<String>(
               Arrays.asList("pending", "running", "completed", "failed", "killed"));
   private static final Set<String> taskTypes = new HashSet<String>(
       Arrays.asList("MAP", "REDUCE"));
   
->>>>>>> fbf12270
   public CLI() {
   }
   
@@ -400,11 +387,7 @@
   Cluster createCluster() throws IOException {
     return new Cluster(getConf());
   }
-<<<<<<< HEAD
-
-=======
-  
->>>>>>> fbf12270
+  
   private String getJobPriorityNames() {
     StringBuffer sb = new StringBuffer();
     for (JobPriority p : JobPriority.values()) {
@@ -424,11 +407,7 @@
     String prefix = "Usage: CLI ";
     String jobPriorityValues = getJobPriorityNames();
     String taskStates = "running, completed";
-<<<<<<< HEAD
-
-=======
     
->>>>>>> fbf12270
     if ("-submit".equals(cmd)) {
       System.err.println(prefix + "[" + cmd + " <job-file>]");
     } else if ("-status".equals(cmd) || "-kill".equals(cmd)) {
@@ -597,13 +576,9 @@
    */
   protected void displayTasks(Job job, String type, String state) 
   throws IOException, InterruptedException {
-<<<<<<< HEAD
-    TaskReport[] reports = job.getTaskReports(TaskType.valueOf(type.toUpperCase()));
-=======
 	  
     TaskReport[] reports=null;
     reports = job.getTaskReports(TaskType.valueOf(type.toUpperCase()));
->>>>>>> fbf12270
     for (TaskReport report : reports) {
       TIPStatus status = report.getCurrentStatus();
       if ((state.equalsIgnoreCase("pending") && status ==TIPStatus.PENDING) ||
